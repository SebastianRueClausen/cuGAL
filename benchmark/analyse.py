from dataclasses import dataclass
import json
import re
import matplotlib
import matplotlib.pyplot as plt
import readline
import os
import numpy as np
import copy
from enum import Enum
from experiment import Algorithm, ExperimentResults, Result, Graph, GraphKind, Experiment

class PlotType(Enum):
    BAR = "bar"
    HEATMAP = "heatmap"
    LINE = "line"

@dataclass
class Plot():
    plot_type: PlotType
    params: dict

def complete_path(text, state):
    # Split the text into directory and file parts
    dir_path, file_part = os.path.split(text)
    #print("dir_path ", dir_path, "file_part ", file_part, "state ", state, "text ", text, "\n")
    
    # Default to current directory if no directory is specified
    if not dir_path:
        dir_path = '.'
    
    # List all files in the directory and filter by the file part
    try:
        matches = [x + ('/' if os.path.isdir(os.path.join(dir_path, x)) else '') for x in os.listdir(dir_path) if x.startswith(file_part)]
    except FileNotFoundError:
        matches = []

    #print("matches ", len(matches), " ", matches, "\n")

    #if len(matches) == 1:
    #    matches[0] = dir_path + "/" + matches[0]
    # Return the state'th match
    try:
        return dir_path + "/" + matches[state]
    except IndexError:
        return None

def setup_readline():
    # Set the completer function
    readline.set_completer(complete_path)

    # Adjust the delimiters to include '/'
    readline.set_completer_delims(readline.get_completer_delims().replace('/', ''))
    readline.set_completer_delims(readline.get_completer_delims().replace('-', ''))
    readline.set_completer_delims(readline.get_completer_delims().replace(':', ''))

    # Enable tab completion
    readline.parse_and_bind("tab: complete")

def prompt_user_and_load_results() -> str:
    # Prompt user for JSON file path with tab completion
    while True:
        json_file_path = input('Enter the path to the JSON file: ')
        if os.path.isfile(json_file_path):
            break
        else:
            print('File not found, try again.')

    # Load JSON data
    file = open(json_file_path, 'r')
    results = ExperimentResults.from_dict(json.load(file))
    return results, file

def prompt_user_for_analysis_options(results: ExperimentResults) -> tuple[ExperimentResults, PlotType]:
    # Ask the user if all graphs should be averaged
    average_graphs = input('Do you want to average the results for all graphs? (y/[n]): ')
    if average_graphs.lower() == 'y':
        # Average the results for all graphs
        averaged_results = []
        for noise_lvl in results.experiment.noise_levels:
            for alg in results.experiment.algorithms:
                graph_results = filter(lambda r: r[1] == noise_lvl and r[2] == alg, results.all_results())            
                averaged_results.append(
                    Result.average([r[3] for r in graph_results]))
        combined_experiment = copy.deepcopy(results.experiment)
        combined_experiment.graphs = graphs=[Graph(GraphKind.AVERAGED, 
                                                   {'graphs': results.experiment.graphs})]
        results = copy.deepcopy(results)
        results.experiment = combined_experiment
    
    # Ask the user how to plot the results
    type_prompt = input('Do you want to plot the results as a bar plot, line plot or a heatmap? ([[b]ar]/[h]eatmap/[l]ine): ')
    if type_prompt.lower() == 'h':
        plot_type = PlotType.HEATMAP

        # Prompt the user for what to plot on each axis
        x_axis = input('What do you want to plot on the x-axis? ([g]raphs/[a]lgorithms/[n]oise levels/[c]ustom): ')
        y_axis = input('What do you want to plot on the y-axis? ([g]raphs/[a]lgorithms/[n]oise levels/[c]ustom): ')

        plot = Plot(plot_type, {'x_axis': x_axis.lower(), 'y_axis': y_axis.lower()})

    elif type_prompt.lower() == 'l':
        plot_type = PlotType.LINE
        plot = Plot(plot_type, {})
    else:
        plot_type = PlotType.BAR
        plot = Plot(plot_type, {})

    return results, plot

def bar_plot_results(results: ExperimentResults, plot: Plot):
    num_noises  = len(results.experiment.noise_levels)
    num_results = len(list(results.all_results()))
    num_graphs  = len(results.experiment.graphs)
    num_algs    = len(results.experiment.algorithms)
    print("num_noises ", num_noises, " num_results ", num_results, " num_graphs ", num_graphs, " num_algs ", num_algs)


    # Bar plot the accuracy with labels for each experiment
    cmap = plt.get_cmap('tab20')

    alg_desc = ExperimentResults.algorithms_descriptions(results.experiment.algorithms)

    def legend_without_duplicate_labels(labels):
        unique = [l for i, l in enumerate(labels) if l not in labels[:i]]
        plt.legend(unique, loc='center left', bbox_to_anchor=(1, 0.5))

    def draw_x_axis_labels():
        x_pos = np.linspace(num_results / num_noises / 2, num_results - (num_results / num_noises / 2), num_noises)
        plt.xticks(x_pos, [str(n.source_noise*100) + "% Noise" for n in results.experiment.noise_levels])

        ## Draw vertical lines (I am not including the lines at the ends)
        pos = [((i)*num_algs-0.5) for i in range(num_graphs+1)]
    #    plt.vlines(pos[1:-1], 0, -0.4, color='black', lw=1.5, clip_on=False, transform=plt.gca().get_xaxis_transform())

        ## Draw second level axes ticklables
        for ps0, ps1, lbl in zip(pos[:-1], pos[1:], [ExperimentResults.graph_descriptions(results.experiment.graphs)[str(g)] for g in results.experiment.graphs]): #[re.sub(" {|, ", "\n{", str(g)) for g in results.experiment.graphs]):
            plt.text((ps0 + ps1) / 2, -0.16, lbl, ha='center', clip_on=False, transform=plt.gca().get_xaxis_transform(), weight = 'bold', size=6)
        for i, res in enumerate(results.all_results()):
            plt.bar(i, res[3].accuracy, label=alg_desc[res[2]],
                    color=cmap(int.from_bytes(str(res[2]).encode(), 'little') % 21))

    ## Draw the Accuracy plot
    draw_x_axis_labels()
    print("Legend handles labels ", plt.gca().get_legend_handles_labels())
    legend_without_duplicate_labels(plt.gca().get_legend_handles_labels()[1])


    plt.ylabel('Accuracy')
    plt.title('Accuracy of Experiments')
    plt.savefig(file.name + '_accuracy.png', dpi=300, bbox_inches = "tight")

    # Draw the Time plot
    plt.clf()
    for i, res in enumerate(results.all_results()):
        plt.bar(i, res[3].profile.time, label=alg_desc[res[2]], 
                color=cmap(int.from_bytes(str(res[2]).encode(), 'little') % 21))

    draw_x_axis_labels()
    legend_without_duplicate_labels(plt.gca().get_legend_handles_labels()[1])

    plt.ylabel('Time (s)')
    plt.title('Time of Experiments')
    plt.savefig(file.name + '_time.png', dpi=300, bbox_inches = "tight")

def prompt_custom_heatmap_axis(results: ExperimentResults):
    data_choice = input('Select from [g]raphs, [a]lgorithms, [n]oise levels: ')
    match data_choice: 
        case 'g': data = results.experiment.graphs
        case 'a': data = results.experiment.algorithms
        case 'n': data = results.experiment.noise_levels
        case _: raise ValueError('Invalid data choice')        
        
    group_or_series = input('Would you like to select [s]pecific series or [g]roup series: ')
    if group_or_series == 's':
        series_range = input('Enter the series you would like to group by: ')
        series = np.array([eval(f"data[{series_range}])") for i in series_range.split(',')]).flatten()
    elif group_or_series == 'g':
        match data_choice: 
            case 'a': data_dict = [d.config.to_dict() for d in data]
            case 'g': data_dict = [d.parameters for d in data]
            case 'n': data_dict = [d.to_dict() for d in data]

        print("Data dict ", data_dict)
        # Find keys which exist in all data dicts
        data_common_keys = set(data_dict[0].keys())
        for d in data_dict[1:]:
            data_common_keys = data_common_keys.intersection(set(d.keys()))
        if len(data_common_keys) == 0: print('No common keys found'); return None, None
        print("Common keys ", data_common_keys)

        key_chosen = False
        group_by = input('Enter the config dict entry to group by: ')
        while not key_chosen:
            if group_by in data_common_keys:
                key_chosen = True
            else:
                group_by = input('Invalid key, try again: ')
        
        # Find the index of entries in all results, where the value of the key is the same
        series = []
        
            
    else:
        raise ValueError('Invalid group or series choice')

    print("Series ", series)

    return series, data
    
        


def heatmap_plot_results(results: ExperimentResults, plot: Plot):
    print("Plotting heatmap")

    num_noises  = len(results.experiment.noise_levels)
    num_results = len(list(results.all_results()))
    num_graphs  = len(results.experiment.graphs)
    num_algs    = len(results.experiment.algorithms)
    print("num_noises ", num_noises, " num_results ", num_results, " num_graphs ", num_graphs, " num_algs ", num_algs)

    fig, ax = plt.subplots(1, 1, figsize=(8, 8))
    match plot.params['x_axis']:
        case 'g':
            x_labels = [ExperimentResults.graph_descriptions(results.experiment.graphs)[str(g)] for g in results.experiment.graphs]
            accuracy_matrix = [[r[3].accuracy for r in results.all_results() if r[0] == g] for g in results.experiment.graphs]
        case 'a':
            x_labels = [ExperimentResults.algorithms_descriptions(results.experiment.algorithms)[a] for a in results.experiment.algorithms]
            accuracy_matrix = [[r[3].accuracy for r in results.all_results() if r[2] == a] for a in results.experiment.algorithms]
        case 'n':
            x_labels = [str(n.source_noise*100) + "% Noise" for n in results.experiment.noise_levels]
            accuracy_matrix = [[r[3].accuracy for r in results.all_results() if r[1] == n] for n in results.experiment.noise_levels]
        case 'c':
            x_labels, accuracy_matrix = prompt_custom_heatmap_axis(results)
        case _:
            raise ValueError('Invalid x-axis value')
        
    match plot.params['y_axis']:
        case 'g':
            y_labels = [ExperimentResults.graph_descriptions(results.experiment.graphs)[str(g)] for g in results.experiment.graphs]
            accuracy_matrix = [[r[3].accuracy for r in results.all_results() if r[0] == g] for g in results.experiment.graphs]
        case 'a':
            y_labels = [ExperimentResults.algorithms_descriptions(results.experiment.algorithms)[a] for a in results.experiment.algorithms]
            accuracy_matrix = [[r[3].accuracy for r in results.all_results() if r[2] == a] for a in results.experiment.algorithms]
        case 'n':
            y_labels = [str(n.source_noise*100) + "% Noise" for n in results.experiment.noise_levels]
            accuracy_matrix = [[r[3].accuracy for r in results.all_results() if r[1] == n] for n in results.experiment.noise_levels]
        case _:
            raise ValueError('Invalid y-axis value')
        
    print("x_labels ", x_labels, " y_labels ", y_labels, " accuracy_matrix ", accuracy_matrix)


    im = ax.imshow(accuracy_matrix)
    ax.set_xticks(np.arange(len(x_labels)), x_labels)
    ax.set_yticks(np.arange(len(y_labels)), y_labels)

    plt.setp(ax.get_xticklabels(), rotation=45, ha="right",
         rotation_mode="anchor")
    
    [[ax.text(j, i, f'{accuracy_matrix[i][j]:10.2f}', ha="center", va="center", color="w") 
      for i in range(len(y_labels))] for j in range(len(x_labels))]

    ax.set_title("Accuracy heatmap")
    fig.tight_layout()
    plt.savefig(file.name + '_heatmap.png', dpi=300, bbox_inches = "tight")

def line_plot_results(results: ExperimentResults, plot: Plot):
    num_noises  = len(results.experiment.noise_levels)
    num_results = len(list(results.all_results()))
    num_graphs  = len(results.experiment.graphs)
    num_algs    = len(results.experiment.algorithms)
    print("num_noises ", num_noises, " num_results ", num_results, " num_graphs ", num_graphs, " num_algs ", num_algs)


    # Bar plot the accuracy with labels for each experiment
    cmap = plt.get_cmap('tab20')

    alg_desc = ExperimentResults.algorithms_descriptions(results.experiment.algorithms)

    def legend_without_duplicate_labels(labels):
        unique = [l for i, l in enumerate(labels) if l not in labels[:i]]
        plt.legend(unique, loc='center left', bbox_to_anchor=(1, 0.5))

    def draw_x_axis_labels():
        #x_pos = np.linspace(num_results / num_noises / 2, num_results - (num_results / num_noises / 2), num_noises)
        #plt.xticks(x_pos, [str(n.source_noise*100) + "% Noise" for n in results.experiment.noise_levels])

        ## Draw vertical lines (I am not including the lines at the ends)
        pos = [((i)*num_algs-0.5) for i in range(num_graphs+1)]
    #    plt.vlines(pos[1:-1], 0, -0.4, color='black', lw=1.5, clip_on=False, transform=plt.gca().get_xaxis_transform())

        ## Draw second level axes ticklables
        for ps0, ps1, lbl in zip(pos[:-1], pos[1:], [ExperimentResults.graph_descriptions(results.experiment.graphs)[str(g)] for g in results.experiment.graphs]): #[re.sub(" {|, ", "\n{", str(g)) for g in results.experiment.graphs]):
            plt.text((ps0 + ps1) / 2, -0.16, lbl, ha='center', clip_on=False, transform=plt.gca().get_xaxis_transform(), weight = 'bold', size=6)
        for g in results.experiment.graphs:
            for n in results.experiment.noise_levels:
                values = [res[3].accuracy for res in results.all_results() if res[0] == g and res[1] == n]
                print("Values ", values)
                if num_algs != len(values):
                    continue
                plt.plot(range(num_algs), values,
                    label=[alg_desc[res[2]] for res in results.all_results() if res[0] == g and res[1] == n])

                plt.xticks(
                    range(num_algs),
                    ['.'.join(re.findall(r'\d+', alg_desc[res[2]])) for res in results.all_results() if res[0] == g and res[1] == n])
        plt.xlabel(input('Enter the x-axis label: '))

    ## Draw the Accuracy plot
    draw_x_axis_labels()
    print("Legend handles labels ", plt.gca().get_legend_handles_labels())

    plt.ylabel('Accuracy')
    plt.title('Accuracy of Experiments')
    plt.savefig(file.name + '_accuracy.png', dpi=300, bbox_inches = "tight")
<<<<<<< HEAD
    pfg_choice = input('Do you want to save the plot as a pgf file? (y/[n]): ') == 'y'
    if pfg_choice:
        matplotlib.use("pgf")
        matplotlib.rcParams.update({
            "pgf.texsystem": "pdflatex",
            'font.family': 'serif',
            'font.size' : 7,
            'text.usetex': True,
            'pgf.rcfonts': False,
        })
        plt.savefig(file.name + '_accuracy.pfg')
=======
    plt.savefig(file.name + '_accuracy.pgf')
>>>>>>> 810b0f9b

    # Draw the Time plot
    plt.clf()
    draw_x_axis_labels()

    plt.ylabel('Time (s)')
    plt.title('Time of Experiments')
    plt.savefig(file.name + '_time.png', dpi=300, bbox_inches = "tight")
<<<<<<< HEAD
    if pfg_choice:
        matplotlib.use("pgf")
        matplotlib.rcParams.update({
            "pgf.texsystem": "pdflatex",
            'font.family': 'serif',
            'font.size' : 7,
            'text.usetex': True,
            'pgf.rcfonts': False,
        })
        plt.savefig(file.name + '_time.pfg')

if __name__ == '__main__':
=======
    plt.savefig(file.name + '_time.pgf')

if __name__ == '__main__':
    matplotlib.use("pgf")
    matplotlib.rcParams.update({
    "pgf.texsystem": "pdflatex",
    'font.family': 'serif',
    'font.size' : 7,
    'text.usetex': True,
    'pgf.rcfonts': False,
     "pgf.preamble": [
                r"\usepackage{underscore}"
                ]
})
>>>>>>> 810b0f9b

    setup_readline()
    results, file = prompt_user_and_load_results()
    results, plot = prompt_user_for_analysis_options(results)
    file.close()

    if plot.plot_type == PlotType.BAR:
        bar_plot_results(results, plot)
    elif plot.plot_type == PlotType.HEATMAP:
        heatmap_plot_results(results, plot)
    elif plot.plot_type == PlotType.LINE:
        line_plot_results(results, plot)
    else:
        raise ValueError('Invalid plot type')<|MERGE_RESOLUTION|>--- conflicted
+++ resolved
@@ -315,21 +315,7 @@
     plt.ylabel('Accuracy')
     plt.title('Accuracy of Experiments')
     plt.savefig(file.name + '_accuracy.png', dpi=300, bbox_inches = "tight")
-<<<<<<< HEAD
-    pfg_choice = input('Do you want to save the plot as a pgf file? (y/[n]): ') == 'y'
-    if pfg_choice:
-        matplotlib.use("pgf")
-        matplotlib.rcParams.update({
-            "pgf.texsystem": "pdflatex",
-            'font.family': 'serif',
-            'font.size' : 7,
-            'text.usetex': True,
-            'pgf.rcfonts': False,
-        })
-        plt.savefig(file.name + '_accuracy.pfg')
-=======
     plt.savefig(file.name + '_accuracy.pgf')
->>>>>>> 810b0f9b
 
     # Draw the Time plot
     plt.clf()
@@ -338,20 +324,6 @@
     plt.ylabel('Time (s)')
     plt.title('Time of Experiments')
     plt.savefig(file.name + '_time.png', dpi=300, bbox_inches = "tight")
-<<<<<<< HEAD
-    if pfg_choice:
-        matplotlib.use("pgf")
-        matplotlib.rcParams.update({
-            "pgf.texsystem": "pdflatex",
-            'font.family': 'serif',
-            'font.size' : 7,
-            'text.usetex': True,
-            'pgf.rcfonts': False,
-        })
-        plt.savefig(file.name + '_time.pfg')
-
-if __name__ == '__main__':
-=======
     plt.savefig(file.name + '_time.pgf')
 
 if __name__ == '__main__':
@@ -366,7 +338,6 @@
                 r"\usepackage{underscore}"
                 ]
 })
->>>>>>> 810b0f9b
 
     setup_readline()
     results, file = prompt_user_and_load_results()
