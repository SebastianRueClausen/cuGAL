from experiment import *
from cugal.config import SinkhornMethod, HungarianMethod, Config
import os
import torch
from dataclasses import replace

config = Config(
    device='cuda:1', 
    sinkhorn_method=SinkhornMethod.LOG,
    dtype=torch.float32,
    sinkhorn_threshold=0.2,
    sinkhorn_iterations=500,
    mu=2,
    iter_count=15,
    use_sparse_adjacency=True,
    sinkhorn_cache_size=1,
    frank_wolfe_threshold=0,
    recompute_distance=True,
    hungarian_method=HungarianMethod.SCIPY,
    sinkhorn_regularization=1,
    )
mus = [0.1, 0.5, 1, 2]
for mu in mus:
    experiment = Experiment(
        graphs=[
            #Graph(GraphKind.PREDEFINED_GRAPHS, {
            #    'source_file': 'data/MultiMagna/yeast0_Y2H1.txt',
            #    'target_file': f'data/MultiMagna/yeast{i}_Y2H1.txt',
            #}) for i in range(5, 26, 5)
            #Graph(GraphKind.NEWMAN_WATTS, {'n': 1000, 'k': i, 'p': 0.2}) for i in range(5, 26, 5)
            Graph(GraphKind.NEWMAN_WATTS, {'n': 1000, 'k': 10, 'p': i}) for i in [0.1, 0.2, 0.3, 0.4, 0.5]
            #Graph(GraphKind.BIO_CELEGANS, {}),
            #Graph(GraphKind.BIO_DMELA, {}),
            #Graph(GraphKind.CA_ERDOS, {}),
            #Graph(GraphKind.CA_GRQC, {}),
            #Graph(GraphKind.CA_NETSCIENCE, {}),
            #Graph(GraphKind.IN_ARENAS, {}),
            #Graph(GraphKind.INF_POWER, {}),
            #Graph(GraphKind.INF_EUROROAD, {}),
            #Graph(GraphKind.SOC_FACEBOOK, {}),
            #Graph(GraphKind.SOC_HAMSTERSTER, {}),
            #Graph(GraphKind.SOCFB_BOWDOIN47, {}),
            #Graph(GraphKind.SOCFB_HAMILTON46, {}),
            #Graph(GraphKind.SOCFB_HAVERFORD76, {}),
            #Graph(GraphKind.SOCFB_SWARTHMORE42, {}),
        ],
        algorithms=np.array([
            #Algorithm(config, use_fugal=True),
<<<<<<< HEAD
            [Algorithm(replace(config, mu=mu, use_fugal=False))                              for mu in mus],
=======
            [Algorithm(replace(config, mu=mu), use_fugal=False)                              for mu in mus],
>>>>>>> 625506b5
            [Algorithm(replace(config, sinkhorn_regularization=0.5, mu=mu), use_fugal=False) for mu in mus],
            [Algorithm(replace(config, sinkhorn_regularization=0.1, mu=mu), use_fugal=False) for mu in mus],
            [Algorithm(replace(config, sinkhorn_regularization=0.05, mu=mu), use_fugal=False)for mu in mus],
            #Algorithm(replace(config, sinkhorn_regularization=0.01), use_fugal=False),
            #Algorithm(replace(config, sinkhorn_threshold=1e-1), use_fugal=False),
            #Algorithm(replace(config, sinkhorn_threshold=1e-2), use_fugal=False),
            #Algorithm(replace(config, sinkhorn_threshold=1e-3), use_fugal=False),
            #Algorithm(replace(config, sinkhorn_threshold=1e-4), use_fugal=False),
        ]).flatten(),
        noise_levels=[
            #NoiseLevel(0.0, 0.0, False),
            NoiseLevel(0.1, 0.0, False),
            #NoiseLevel(0.2, 0.0, False),
            #NoiseLevel(0.3, 0.0, False),
        ],
        num_runs=20,
    )

    #[graph.get(np.random.default_rng()) for graph in experiment.graphs]
    results = experiment.run()

    print([result.accuracy for _, _, _, result in results.all_results()])
    print([sum(result.profile.phase_times.values()) for _, _,_, result in results.all_results()])

    folder = "results"
    #if not os.path.exists(folder): os.makedirs(folder)
    results.dump(folder)<|MERGE_RESOLUTION|>--- conflicted
+++ resolved
@@ -45,12 +45,13 @@
             #Graph(GraphKind.SOCFB_SWARTHMORE42, {}),
         ],
         algorithms=np.array([
+        algorithms=np.array([
             #Algorithm(config, use_fugal=True),
-<<<<<<< HEAD
             [Algorithm(replace(config, mu=mu, use_fugal=False))                              for mu in mus],
-=======
+            [Algorithm(replace(config, sinkhorn_regularization=0.5, mu=mu), use_fugal=False) for mu in mus],
+            [Algorithm(replace(config, sinkhorn_regularization=0.1, mu=mu), use_fugal=False) for mu in mus],
+            [Algorithm(replace(config, sinkhorn_regularization=0.05, mu=mu), use_fugal=False)for mu in mus],
             [Algorithm(replace(config, mu=mu), use_fugal=False)                              for mu in mus],
->>>>>>> 625506b5
             [Algorithm(replace(config, sinkhorn_regularization=0.5, mu=mu), use_fugal=False) for mu in mus],
             [Algorithm(replace(config, sinkhorn_regularization=0.1, mu=mu), use_fugal=False) for mu in mus],
             [Algorithm(replace(config, sinkhorn_regularization=0.05, mu=mu), use_fugal=False)for mu in mus],
@@ -59,6 +60,7 @@
             #Algorithm(replace(config, sinkhorn_threshold=1e-2), use_fugal=False),
             #Algorithm(replace(config, sinkhorn_threshold=1e-3), use_fugal=False),
             #Algorithm(replace(config, sinkhorn_threshold=1e-4), use_fugal=False),
+        ]).flatten(),
         ]).flatten(),
         noise_levels=[
             #NoiseLevel(0.0, 0.0, False),
