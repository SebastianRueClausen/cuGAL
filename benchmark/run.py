--- conflicted
+++ resolved
@@ -45,15 +45,7 @@
         #[Algorithm(replace(config, sinkhorn_regularization=0.1, mu=mu), use_fugal=False) for mu in mus],
         #[Algorithm(replace(config, sinkhorn_regularization=0.05, mu=mu), use_fugal=False)for mu in mus],
         Algorithm(config, use_fugal=True),
-<<<<<<< HEAD
-        #Algorithm(replace(config, frank_wolfe_iter_count=100), use_fugal=False),
-        #Algorithm(replace(config, sinkhorn_regularization=0.8), use_fugal=False) ,
-        #Algorithm(replace(config, sinkhorn_regularization=0.6), use_fugal=False) ,
-        #Algorithm(replace(config, sinkhorn_regularization=0.4), use_fugal=False) ,
-        #Algorithm(replace(config, sinkhorn_regularization=0.2), use_fugal=False) ,
-=======
         #Algorithm(replace(config, use_sparse_adjacency=False), use_fugal=False),
->>>>>>> f87e6a55
     ]).flatten(),
     noise_levels=[
         #NoiseLevel(0.0, 0.0, False),
