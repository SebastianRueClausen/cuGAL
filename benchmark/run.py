from experiment import *
from cugal.config import SinkhornMethod, HungarianMethod, Config
import os
import torch
from dataclasses import replace

config = Config(
    device='cuda:1', 
    sinkhorn_method=SinkhornMethod.LOG,
    dtype=torch.float32,
    sinkhorn_threshold=0.2,
    sinkhorn_iterations=500,
    mu=2,
    iter_count=15,
    use_sparse_adjacency=True,
    sinkhorn_cache_size=1,
    frank_wolfe_threshold=0,
    recompute_distance=True,
    hungarian_method=HungarianMethod.SCIPY,
    sinkhorn_regularization=1,
    )
mus = [0.1, 0.5, 1, 2]
for mu in mus:
    experiment = Experiment(
        graphs=[
            #Graph(GraphKind.PREDEFINED_GRAPHS, {
            #    'source_file': 'data/MultiMagna/yeast0_Y2H1.txt',
            #    'target_file': f'data/MultiMagna/yeast{i}_Y2H1.txt',
            #}) for i in range(5, 26, 5)
            #Graph(GraphKind.NEWMAN_WATTS, {'n': 1000, 'k': i, 'p': 0.2}) for i in range(5, 26, 5)
            Graph(GraphKind.NEWMAN_WATTS, {'n': 1000, 'k': 10, 'p': i}) for i in range(0.1, 0.6, 0.1)
            #Graph(GraphKind.BIO_CELEGANS, {}),
            #Graph(GraphKind.BIO_DMELA, {}),
            #Graph(GraphKind.CA_ERDOS, {}),
            #Graph(GraphKind.CA_GRQC, {}),
            #Graph(GraphKind.CA_NETSCIENCE, {}),
            #Graph(GraphKind.IN_ARENAS, {}),
            #Graph(GraphKind.INF_POWER, {}),
            #Graph(GraphKind.INF_EUROROAD, {}),
            #Graph(GraphKind.SOC_FACEBOOK, {}),
            #Graph(GraphKind.SOC_HAMSTERSTER, {}),
            #Graph(GraphKind.SOCFB_BOWDOIN47, {}),
            #Graph(GraphKind.SOCFB_HAMILTON46, {}),
            #Graph(GraphKind.SOCFB_HAVERFORD76, {}),
            #Graph(GraphKind.SOCFB_SWARTHMORE42, {}),
        ],
        algorithms=[
            #Algorithm(config, use_fugal=True),
            Algorithm(replace(config, mu=mu, use_fugal=False)),
            Algorithm(replace(config, sinkhorn_regularization=0.5, mu=mu), use_fugal=False),
            Algorithm(replace(config, sinkhorn_regularization=0.1, mu=mu), use_fugal=False),
            Algorithm(replace(config, sinkhorn_regularization=0.05, mu=mu), use_fugal=False),
            #Algorithm(replace(config, sinkhorn_regularization=0.01), use_fugal=False),
            #Algorithm(replace(config, sinkhorn_threshold=1e-1), use_fugal=False),
            #Algorithm(replace(config, sinkhorn_threshold=1e-2), use_fugal=False),
            #Algorithm(replace(config, sinkhorn_threshold=1e-3), use_fugal=False),
            #Algorithm(replace(config, sinkhorn_threshold=1e-4), use_fugal=False),

<<<<<<< HEAD
experiment = Experiment(
    graphs=[
        #Graph(GraphKind.PREDEFINED_GRAPHS, {
        #    'source_file': 'data/MultiMagna/yeast0_Y2H1.txt',
        #    'target_file': f'data/MultiMagna/yeast{i}_Y2H1.txt',
        #}) for i in range(5, 26, 5)
        #Graph(GraphKind.NEWMAN_WATTS, {'n': 1000, 'k': 7, 'p': 0.01}),
        #Graph(GraphKind.NEWMAN_WATTS, {'n': 1000, 'k': 7, 'p': 0.05}),
        #Graph(GraphKind.NEWMAN_WATTS, {'n': 1000, 'k': 7, 'p': 0.10}),
        #Graph(GraphKind.NEWMAN_WATTS, {'n': 1000, 'k': 7, 'p': 0.20}),
        Graph(GraphKind.BIO_DMELA, {}),
    ],
    algorithms=[
        Algorithm(config, use_fugal=False),
        Algorithm(replace(config, sinkhorn_regularization=5e-1), use_fugal=False), 
        Algorithm(replace(config, sinkhorn_regularization=1e-1), use_fugal=False),
        Algorithm(replace(config, sinkhorn_regularization=5e-2), use_fugal=False),
        Algorithm(replace(config, sinkhorn_regularization=1e-2), use_fugal=False),
        
        #Algorithm(config, use_fugal=True),
    ],
    noise_levels=[
        NoiseLevel(0.1, 0.0, False),
    ],
)
=======
        ],
        noise_levels=[
            #NoiseLevel(0.0, 0.0, False),
            #NoiseLevel(0.1, 0.0, False),
            NoiseLevel(0.2, 0.0, False),
            #NoiseLevel(0.3, 0.0, False),
        ],
        num_runs=20,
    ),
>>>>>>> d64742ec

    #[graph.get(np.random.default_rng()) for graph in experiment.graphs]
    results = experiment.run(),

    print([result.accuracy for _, _, _, result in results.all_results()]),
    print([sum(result.profile.phase_times.values()) for _, _,_, result in results.all_results()]),

    folder = "results",
    #if not os.path.exists(folder): os.makedirs(folder)
    results.dump(folder)<|MERGE_RESOLUTION|>--- conflicted
+++ resolved
@@ -56,33 +56,6 @@
             #Algorithm(replace(config, sinkhorn_threshold=1e-3), use_fugal=False),
             #Algorithm(replace(config, sinkhorn_threshold=1e-4), use_fugal=False),
 
-<<<<<<< HEAD
-experiment = Experiment(
-    graphs=[
-        #Graph(GraphKind.PREDEFINED_GRAPHS, {
-        #    'source_file': 'data/MultiMagna/yeast0_Y2H1.txt',
-        #    'target_file': f'data/MultiMagna/yeast{i}_Y2H1.txt',
-        #}) for i in range(5, 26, 5)
-        #Graph(GraphKind.NEWMAN_WATTS, {'n': 1000, 'k': 7, 'p': 0.01}),
-        #Graph(GraphKind.NEWMAN_WATTS, {'n': 1000, 'k': 7, 'p': 0.05}),
-        #Graph(GraphKind.NEWMAN_WATTS, {'n': 1000, 'k': 7, 'p': 0.10}),
-        #Graph(GraphKind.NEWMAN_WATTS, {'n': 1000, 'k': 7, 'p': 0.20}),
-        Graph(GraphKind.BIO_DMELA, {}),
-    ],
-    algorithms=[
-        Algorithm(config, use_fugal=False),
-        Algorithm(replace(config, sinkhorn_regularization=5e-1), use_fugal=False), 
-        Algorithm(replace(config, sinkhorn_regularization=1e-1), use_fugal=False),
-        Algorithm(replace(config, sinkhorn_regularization=5e-2), use_fugal=False),
-        Algorithm(replace(config, sinkhorn_regularization=1e-2), use_fugal=False),
-        
-        #Algorithm(config, use_fugal=True),
-    ],
-    noise_levels=[
-        NoiseLevel(0.1, 0.0, False),
-    ],
-)
-=======
         ],
         noise_levels=[
             #NoiseLevel(0.0, 0.0, False),
@@ -92,7 +65,6 @@
         ],
         num_runs=20,
     ),
->>>>>>> d64742ec
 
     #[graph.get(np.random.default_rng()) for graph in experiment.graphs]
     results = experiment.run(),
