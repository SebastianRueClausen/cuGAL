--- conflicted
+++ resolved
@@ -21,6 +21,7 @@
     recompute_distance=True,
     hungarian_method=HungarianMethod.SCIPY,
     sinkhorn_regularization=0.3,
+    sinkhorn_regularization=0.3,
     )
 experiment = Experiment(
     graphs=[
@@ -30,19 +31,8 @@
         #}) for i in range(5, 26, 5)
         #Graph(GraphKind.NEWMAN_WATTS, {'n': 500, 'k': i, 'p': 0.2}) for i in range(2, 10, 2)
         #Graph(GraphKind.NEWMAN_WATTS, {'n': 1000, 'k': 10, 'p': i}) for i in [0.1, 0.2, 0.3, 0.4, 0.5]
-<<<<<<< HEAD
         #Graph(GraphKind.NEWMAN_WATTS, {'n': 35000, 'k': 10, 'p': 0.2}),
         Graph(GraphKind.CIT_HEP_PH, {}),
-=======
-        Graph(GraphKind.NEWMAN_WATTS, {'n': 100, 'k': 2, 'p': 0.2}),
-        #Graph(GraphKind.BIO_DMELA, {}),
-        #Graph(GraphKind.CA_ERDOS, {}),
-        #Graph(GraphKind.CA_GRQC, {}),
-        #Graph(GraphKind.CA_NETSCIENCE, {}),
-        #Graph(GraphKind.IN_ARENAS, {}),
-        #Graph(GraphKind.INF_POWER, {}),
-        #Graph(GraphKind.INF_EUROROAD, {}),
->>>>>>> 6b5aa90d
     ],
     algorithms=np.array([
         #Algorithm(config, use_fugal=True),
@@ -50,34 +40,13 @@
         #[Algorithm(replace(config, sinkhorn_regularization=0.5, mu=mu), use_fugal=False) for mu in mus],
         #[Algorithm(replace(config, sinkhorn_regularization=0.1, mu=mu), use_fugal=False) for mu in mus],
         #[Algorithm(replace(config, sinkhorn_regularization=0.05, mu=mu), use_fugal=False)for mu in mus],
-<<<<<<< HEAD
         Algorithm(config, use_fugal=False),
-=======
-        #Algorithm(replace(config, iter_count=2, hungarian_method=HungarianMethod.SPARSE), use_fugal=False),
-        #Algorithm(replace(config, iter_count=8, hungarian_method=HungarianMethod.SPARSE), use_fugal=False),
-        #Algorithm(replace(config, hungarian_method=HungarianMethod.SPARSE), use_fugal=False),
-        #Algorithm(replace(config, iter_count=2), use_fugal=False),
-        #Algorithm(replace(config, iter_count=8), use_fugal=False),
-        #Algorithm(config, use_fugal=False),
-        #Algorithm(replace(config, iter_count=2, hungarian_method=HungarianMethod.SCIPY), use_fugal=False),
-        #Algorithm(replace(config, iter_count=8, hungarian_method=HungarianMethod.SCIPY), use_fugal=False),
-        #Algorithm(replace(config, hungarian_method=HungarianMethod.SCIPY), use_fugal=False),
-        Algorithm(config, use_fugal=False),
-        Algorithm(replace(config, frank_wolfe_iter_count=100), use_fugal=False),
-        Algorithm(replace(config, frank_wolfe_iter_count=1000), use_fugal=False),
-        #Algorithm(replace(config, frank_wolfe_iter_count=10000), use_fugal=False),
-        #Algorithm(replace(config, frank_wolfe_iter_count=400), use_fugal=False),
->>>>>>> 6b5aa90d
     ]).flatten(),
     noise_levels=[
         NoiseLevel(0.0, 0.0, False),
         #NoiseLevel(0.1, 0.0, False),
         #NoiseLevel(0.2, 0.0, False),
-<<<<<<< HEAD
         #NoiseLevel(0.3, 0.0, False),
-=======
-        NoiseLevel(0.3, 0.0, False),
->>>>>>> 6b5aa90d
     ],
     num_runs=1,
     seed=283841238,
