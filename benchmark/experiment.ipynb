{
 "cells": [
  {
   "cell_type": "code",
   "execution_count": 1,
   "metadata": {},
   "outputs": [],
   "source": [
    "from experiment import *\n",
    "from cugal.config import SinkhornMethod, HungarianMethod\n",
    "import os\n",
    "import torch"
   ]
  },
  {
   "cell_type": "code",
   "execution_count": 17,
   "metadata": {},
   "outputs": [
    {
     "data": {
      "application/vnd.jupyter.widget-view+json": {
       "model_id": "78a120812c0c4c3ba0145fd562fe7fb6",
       "version_major": 2,
       "version_minor": 0
      },
      "text/plain": [
       "λ:   0%|          | 0/15 [00:00<?, ?it/s]"
      ]
     },
     "metadata": {},
     "output_type": "display_data"
    },
    {
     "data": {
      "application/vnd.jupyter.widget-view+json": {
       "model_id": "75c15c6925a743ea9c7876aeffc33860",
       "version_major": 2,
       "version_minor": 0
      },
      "text/plain": [
       "frank-wolfe:   0%|          | 0/10 [00:00<?, ?it/s]"
      ]
     },
     "metadata": {},
     "output_type": "display_data"
    },
    {
     "data": {
      "application/vnd.jupyter.widget-view+json": {
       "model_id": "f06f576dc60b4ff8ae0487c128b8deb3",
       "version_major": 2,
       "version_minor": 0
      },
      "text/plain": [
       "frank-wolfe:   0%|          | 0/10 [00:00<?, ?it/s]"
      ]
     },
     "metadata": {},
     "output_type": "display_data"
    },
    {
     "data": {
      "application/vnd.jupyter.widget-view+json": {
       "model_id": "6221755ad9a747bfba5d64d63ab66ab5",
       "version_major": 2,
       "version_minor": 0
      },
      "text/plain": [
       "frank-wolfe:   0%|          | 0/10 [00:00<?, ?it/s]"
      ]
     },
     "metadata": {},
     "output_type": "display_data"
    },
    {
     "data": {
      "application/vnd.jupyter.widget-view+json": {
       "model_id": "68e0351ffe044fdb95d8b69c754233d4",
       "version_major": 2,
       "version_minor": 0
      },
      "text/plain": [
       "frank-wolfe:   0%|          | 0/10 [00:00<?, ?it/s]"
      ]
     },
     "metadata": {},
     "output_type": "display_data"
    },
    {
     "data": {
      "application/vnd.jupyter.widget-view+json": {
       "model_id": "25ba5d2279c042839b58dd3f4e39618f",
       "version_major": 2,
       "version_minor": 0
      },
      "text/plain": [
       "frank-wolfe:   0%|          | 0/10 [00:00<?, ?it/s]"
      ]
     },
     "metadata": {},
     "output_type": "display_data"
    },
    {
     "data": {
      "application/vnd.jupyter.widget-view+json": {
       "model_id": "c7f09fe7824546e082e6a496953b7fbb",
       "version_major": 2,
       "version_minor": 0
      },
      "text/plain": [
       "frank-wolfe:   0%|          | 0/10 [00:00<?, ?it/s]"
      ]
     },
     "metadata": {},
     "output_type": "display_data"
    },
    {
     "data": {
      "application/vnd.jupyter.widget-view+json": {
       "model_id": "ecb3f098ffba404d9ac2d6b3ef210f1d",
       "version_major": 2,
       "version_minor": 0
      },
      "text/plain": [
       "frank-wolfe:   0%|          | 0/10 [00:00<?, ?it/s]"
      ]
     },
     "metadata": {},
     "output_type": "display_data"
    },
    {
     "data": {
      "application/vnd.jupyter.widget-view+json": {
       "model_id": "d5c064c95e06492bb6ceebe7ea91964d",
       "version_major": 2,
       "version_minor": 0
      },
      "text/plain": [
       "frank-wolfe:   0%|          | 0/10 [00:00<?, ?it/s]"
      ]
     },
     "metadata": {},
     "output_type": "display_data"
    },
    {
     "data": {
      "application/vnd.jupyter.widget-view+json": {
       "model_id": "0eba86350b2a4061992ac9c6f79ee42f",
       "version_major": 2,
       "version_minor": 0
      },
      "text/plain": [
       "frank-wolfe:   0%|          | 0/10 [00:00<?, ?it/s]"
      ]
     },
     "metadata": {},
     "output_type": "display_data"
    },
    {
     "data": {
      "application/vnd.jupyter.widget-view+json": {
       "model_id": "0835f6b1895940329286e6a5c30183e1",
       "version_major": 2,
       "version_minor": 0
      },
      "text/plain": [
       "frank-wolfe:   0%|          | 0/10 [00:00<?, ?it/s]"
      ]
     },
     "metadata": {},
     "output_type": "display_data"
    },
    {
     "data": {
      "application/vnd.jupyter.widget-view+json": {
       "model_id": "e09f653174394c69a40a7c705d19193a",
       "version_major": 2,
       "version_minor": 0
      },
      "text/plain": [
       "frank-wolfe:   0%|          | 0/10 [00:00<?, ?it/s]"
      ]
     },
     "metadata": {},
     "output_type": "display_data"
    },
    {
     "data": {
      "application/vnd.jupyter.widget-view+json": {
       "model_id": "5e87ccffde324e44a4d2963f7cc9beeb",
       "version_major": 2,
       "version_minor": 0
      },
      "text/plain": [
       "frank-wolfe:   0%|          | 0/10 [00:00<?, ?it/s]"
      ]
     },
     "metadata": {},
     "output_type": "display_data"
    },
    {
     "data": {
      "application/vnd.jupyter.widget-view+json": {
       "model_id": "3c543e549ec0448ab1ffea3348383f74",
       "version_major": 2,
       "version_minor": 0
      },
      "text/plain": [
       "frank-wolfe:   0%|          | 0/10 [00:00<?, ?it/s]"
      ]
     },
     "metadata": {},
     "output_type": "display_data"
    },
    {
     "data": {
      "application/vnd.jupyter.widget-view+json": {
       "model_id": "cf43e8c38dd54b798901cee0f4485c18",
       "version_major": 2,
       "version_minor": 0
      },
      "text/plain": [
       "frank-wolfe:   0%|          | 0/10 [00:00<?, ?it/s]"
      ]
     },
     "metadata": {},
     "output_type": "display_data"
    },
    {
     "data": {
      "application/vnd.jupyter.widget-view+json": {
       "model_id": "d22e7e35a31541ffb42d7ade844faa44",
       "version_major": 2,
       "version_minor": 0
      },
      "text/plain": [
       "frank-wolfe:   0%|          | 0/10 [00:00<?, ?it/s]"
      ]
     },
     "metadata": {},
     "output_type": "display_data"
    },
    {
     "data": {
      "application/vnd.jupyter.widget-view+json": {
       "model_id": "342185a37da741659d0f18c52c87dc28",
       "version_major": 2,
       "version_minor": 0
      },
      "text/plain": [
       "λ:   0%|          | 0/15 [00:00<?, ?it/s]"
      ]
     },
     "metadata": {},
     "output_type": "display_data"
    },
    {
     "data": {
      "application/vnd.jupyter.widget-view+json": {
       "model_id": "bf26c42e406a4accb14873693c4c148b",
       "version_major": 2,
       "version_minor": 0
      },
      "text/plain": [
       "frank-wolfe:   0%|          | 0/10 [00:00<?, ?it/s]"
      ]
     },
     "metadata": {},
     "output_type": "display_data"
    },
    {
     "name": "stderr",
     "output_type": "stream",
     "text": [
      "/opt/anaconda3/lib/python3.11/site-packages/fugal/sinkhorn.py:176: UserWarning: An output with one or more elements was resized since it had shape [100], which does not match the required output shape [1, 100]. This behavior is deprecated, and in a future PyTorch release outputs will not be resized unless they have zero elements. You can explicitly reuse an out tensor t by resizing it, inplace, to zero elements with t.resize_(0). (Triggered internally at /opt/conda/conda-bld/pytorch_1711403378171/work/aten/src/ATen/native/Resize.cpp:28.)\n",
      "  torch.matmul(u, K, out=KTu)\n"
     ]
    },
    {
     "data": {
      "application/vnd.jupyter.widget-view+json": {
       "model_id": "8da6438461c0407b9d810deaa9ef7512",
       "version_major": 2,
       "version_minor": 0
      },
      "text/plain": [
       "frank-wolfe:   0%|          | 0/10 [00:00<?, ?it/s]"
      ]
     },
     "metadata": {},
     "output_type": "display_data"
    },
    {
     "data": {
      "application/vnd.jupyter.widget-view+json": {
       "model_id": "746bf22ea85242ed82b542c7a54e9e74",
       "version_major": 2,
       "version_minor": 0
      },
      "text/plain": [
       "frank-wolfe:   0%|          | 0/10 [00:00<?, ?it/s]"
      ]
     },
     "metadata": {},
     "output_type": "display_data"
    },
    {
     "data": {
      "application/vnd.jupyter.widget-view+json": {
       "model_id": "ef743d6985dc4692a0b7ccdb711e60bb",
       "version_major": 2,
       "version_minor": 0
      },
      "text/plain": [
       "frank-wolfe:   0%|          | 0/10 [00:00<?, ?it/s]"
      ]
     },
     "metadata": {},
     "output_type": "display_data"
    },
    {
     "data": {
      "application/vnd.jupyter.widget-view+json": {
       "model_id": "de849d52c3ad4be5a2d3910850c4f838",
       "version_major": 2,
       "version_minor": 0
      },
      "text/plain": [
       "frank-wolfe:   0%|          | 0/10 [00:00<?, ?it/s]"
      ]
     },
     "metadata": {},
     "output_type": "display_data"
    },
    {
     "data": {
      "application/vnd.jupyter.widget-view+json": {
       "model_id": "423f3905538a47328001a338e42f51c7",
       "version_major": 2,
       "version_minor": 0
      },
      "text/plain": [
       "frank-wolfe:   0%|          | 0/10 [00:00<?, ?it/s]"
      ]
     },
     "metadata": {},
     "output_type": "display_data"
    },
    {
     "data": {
      "application/vnd.jupyter.widget-view+json": {
       "model_id": "361e4d72b3be4a648b0eeccc19b6dc87",
       "version_major": 2,
       "version_minor": 0
      },
      "text/plain": [
       "frank-wolfe:   0%|          | 0/10 [00:00<?, ?it/s]"
      ]
     },
     "metadata": {},
     "output_type": "display_data"
    },
    {
     "data": {
      "application/vnd.jupyter.widget-view+json": {
       "model_id": "961016e9a27b4c79a42f78ef1f38b2df",
       "version_major": 2,
       "version_minor": 0
      },
      "text/plain": [
       "frank-wolfe:   0%|          | 0/10 [00:00<?, ?it/s]"
      ]
     },
     "metadata": {},
     "output_type": "display_data"
    },
    {
     "data": {
      "application/vnd.jupyter.widget-view+json": {
       "model_id": "5e38944651e54ab6ad027c2f5fea307b",
       "version_major": 2,
       "version_minor": 0
      },
      "text/plain": [
       "frank-wolfe:   0%|          | 0/10 [00:00<?, ?it/s]"
      ]
     },
     "metadata": {},
     "output_type": "display_data"
    },
    {
     "data": {
      "application/vnd.jupyter.widget-view+json": {
       "model_id": "62ec2af1632a47ccbda1e97b591acdc7",
       "version_major": 2,
       "version_minor": 0
      },
      "text/plain": [
       "frank-wolfe:   0%|          | 0/10 [00:00<?, ?it/s]"
      ]
     },
     "metadata": {},
     "output_type": "display_data"
    },
    {
     "data": {
      "application/vnd.jupyter.widget-view+json": {
       "model_id": "057d078f23cb4112a8e0965005c2d7e5",
       "version_major": 2,
       "version_minor": 0
      },
      "text/plain": [
       "frank-wolfe:   0%|          | 0/10 [00:00<?, ?it/s]"
      ]
     },
     "metadata": {},
     "output_type": "display_data"
    },
    {
     "data": {
      "application/vnd.jupyter.widget-view+json": {
       "model_id": "43e4a341e3f045a1bfa52e5236f5f9a5",
       "version_major": 2,
       "version_minor": 0
      },
      "text/plain": [
       "frank-wolfe:   0%|          | 0/10 [00:00<?, ?it/s]"
      ]
     },
     "metadata": {},
     "output_type": "display_data"
    },
    {
     "data": {
      "application/vnd.jupyter.widget-view+json": {
       "model_id": "e8b76a428bab416182212fe00d5209ed",
       "version_major": 2,
       "version_minor": 0
      },
      "text/plain": [
       "frank-wolfe:   0%|          | 0/10 [00:00<?, ?it/s]"
      ]
     },
     "metadata": {},
     "output_type": "display_data"
    },
    {
     "data": {
      "application/vnd.jupyter.widget-view+json": {
       "model_id": "422ae09061fd428d9cee5051f549f8cb",
       "version_major": 2,
       "version_minor": 0
      },
      "text/plain": [
       "frank-wolfe:   0%|          | 0/10 [00:00<?, ?it/s]"
      ]
     },
     "metadata": {},
     "output_type": "display_data"
    },
    {
     "data": {
      "application/vnd.jupyter.widget-view+json": {
       "model_id": "c6b34cb641624c979d4c6e3845c831a2",
       "version_major": 2,
       "version_minor": 0
      },
      "text/plain": [
       "frank-wolfe:   0%|          | 0/10 [00:00<?, ?it/s]"
      ]
     },
     "metadata": {},
     "output_type": "display_data"
    },
    {
     "name": "stdout",
     "output_type": "stream",
     "text": [
      "3892736394\n",
      "[Result(ics=0.053156146179401995, ec=0.053156146179401995, sss=0.027303754266211604, accuracy=0.02, profile=Profile(sinkhorn_profiles=[SinkhornProfile(errors=[], iteration_count=11, time=0.0012247040271759033), SinkhornProfile(errors=[], iteration_count=11, time=0.0009062399864196777), SinkhornProfile(errors=[], iteration_count=11, time=0.0008529279828071594), SinkhornProfile(errors=[], iteration_count=11, time=0.0008477759957313538), SinkhornProfile(errors=[], iteration_count=11, time=0.0008407040238380433), SinkhornProfile(errors=[], iteration_count=11, time=0.000847872018814087), SinkhornProfile(errors=[], iteration_count=11, time=0.0008929280042648315), SinkhornProfile(errors=[], iteration_count=11, time=0.0008353599905967712), SinkhornProfile(errors=[], iteration_count=11, time=0.0008253440260887146), SinkhornProfile(errors=[], iteration_count=11, time=0.0008447999954223633), SinkhornProfile(errors=[], iteration_count=11, time=0.001082368016242981), SinkhornProfile(errors=[], iteration_count=11, time=0.000834559977054596), SinkhornProfile(errors=[], iteration_count=11, time=0.000843775987625122), SinkhornProfile(errors=[], iteration_count=11, time=0.0008355839848518371), SinkhornProfile(errors=[], iteration_count=11, time=0.0008232960104942322), SinkhornProfile(errors=[], iteration_count=11, time=0.0008395839929580688), SinkhornProfile(errors=[], iteration_count=11, time=0.0009431040287017822), SinkhornProfile(errors=[], iteration_count=11, time=0.0008550400137901307), SinkhornProfile(errors=[], iteration_count=11, time=0.000851967990398407), SinkhornProfile(errors=[], iteration_count=11, time=0.0008314880132675171), SinkhornProfile(errors=[], iteration_count=11, time=0.00107315194606781), SinkhornProfile(errors=[], iteration_count=11, time=0.0008386560082435608), SinkhornProfile(errors=[], iteration_count=11, time=0.0008335360288619996), SinkhornProfile(errors=[], iteration_count=11, time=0.000851967990398407), SinkhornProfile(errors=[], iteration_count=11, time=0.0008204159736633301), SinkhornProfile(errors=[], iteration_count=11, time=0.0008213440179824829), SinkhornProfile(errors=[], iteration_count=11, time=0.0008427519798278808), SinkhornProfile(errors=[], iteration_count=11, time=0.0008202239871025086), SinkhornProfile(errors=[], iteration_count=11, time=0.0009728000164031983), SinkhornProfile(errors=[], iteration_count=11, time=0.0007994880080223084), SinkhornProfile(errors=[], iteration_count=11, time=0.001060927987098694), SinkhornProfile(errors=[], iteration_count=11, time=0.0008386560082435608), SinkhornProfile(errors=[], iteration_count=11, time=0.0008407040238380433), SinkhornProfile(errors=[], iteration_count=11, time=0.0007874879837036133), SinkhornProfile(errors=[], iteration_count=11, time=0.0008693760037422181), SinkhornProfile(errors=[], iteration_count=11, time=0.0007854080200195312), SinkhornProfile(errors=[], iteration_count=11, time=0.0007833600044250488), SinkhornProfile(errors=[], iteration_count=11, time=0.0008417279720306397), SinkhornProfile(errors=[], iteration_count=11, time=0.0008435199856758117), SinkhornProfile(errors=[], iteration_count=11, time=0.0008335360288619996), SinkhornProfile(errors=[], iteration_count=21, time=0.0017397760152816774), SinkhornProfile(errors=[], iteration_count=21, time=0.0014632960557937622), SinkhornProfile(errors=[], iteration_count=21, time=0.0014624320268630982), SinkhornProfile(errors=[], iteration_count=21, time=0.001388543963432312), SinkhornProfile(errors=[], iteration_count=21, time=0.0015421439409255982), SinkhornProfile(errors=[], iteration_count=21, time=0.0015301439762115479), SinkhornProfile(errors=[], iteration_count=21, time=0.0014437119960784913), SinkhornProfile(errors=[], iteration_count=11, time=0.0007852479815483093), SinkhornProfile(errors=[], iteration_count=11, time=0.0008099200129508972), SinkhornProfile(errors=[], iteration_count=11, time=0.0007864320278167724), SinkhornProfile(errors=[], iteration_count=21, time=0.001834112048149109), SinkhornProfile(errors=[], iteration_count=31, time=0.0020357439517974855), SinkhornProfile(errors=[], iteration_count=31, time=0.0020459520816802977), SinkhornProfile(errors=[], iteration_count=21, time=0.001440991997718811), SinkhornProfile(errors=[], iteration_count=21, time=0.0014417920112609864), SinkhornProfile(errors=[], iteration_count=21, time=0.0014602240324020385), SinkhornProfile(errors=[], iteration_count=21, time=0.0013905919790267944), SinkhornProfile(errors=[], iteration_count=21, time=0.0015073280334472656), SinkhornProfile(errors=[], iteration_count=21, time=0.0013876800537109375), SinkhornProfile(errors=[], iteration_count=11, time=0.0008079360127449035), SinkhornProfile(errors=[], iteration_count=21, time=0.0017285120487213134), SinkhornProfile(errors=[], iteration_count=41, time=0.0026984639167785644), SinkhornProfile(errors=[], iteration_count=31, time=0.0020317440032958985), SinkhornProfile(errors=[], iteration_count=31, time=0.002095103979110718), SinkhornProfile(errors=[], iteration_count=31, time=0.0021575679779052732), SinkhornProfile(errors=[], iteration_count=21, time=0.0014243839979171753), SinkhornProfile(errors=[], iteration_count=21, time=0.001446176052093506), SinkhornProfile(errors=[], iteration_count=21, time=0.001434880018234253), SinkhornProfile(errors=[], iteration_count=21, time=0.0014448640346527099), SinkhornProfile(errors=[], iteration_count=21, time=0.001498144030570984), SinkhornProfile(errors=[], iteration_count=31, time=0.002135040044784546), SinkhornProfile(errors=[], iteration_count=51, time=0.0033669118881225588), SinkhornProfile(errors=[], iteration_count=41, time=0.002603008031845093), SinkhornProfile(errors=[], iteration_count=31, time=0.004221951961517334), SinkhornProfile(errors=[], iteration_count=31, time=0.002037791967391968), SinkhornProfile(errors=[], iteration_count=31, time=0.002012160062789917), SinkhornProfile(errors=[], iteration_count=31, time=0.0020849919319152832), SinkhornProfile(errors=[], iteration_count=21, time=0.0014039039611816405), SinkhornProfile(errors=[], iteration_count=31, time=0.0020080640316009523), SinkhornProfile(errors=[], iteration_count=21, time=0.0014471360445022583), SinkhornProfile(errors=[], iteration_count=31, time=0.0023644158840179443), SinkhornProfile(errors=[], iteration_count=61, time=0.00406217622756958), SinkhornProfile(errors=[], iteration_count=41, time=0.0027432959079742433), SinkhornProfile(errors=[], iteration_count=41, time=0.002783423900604248), SinkhornProfile(errors=[], iteration_count=41, time=0.0027351040840148926), SinkhornProfile(errors=[], iteration_count=41, time=0.0027144639492034913), SinkhornProfile(errors=[], iteration_count=31, time=0.0020203518867492674), SinkhornProfile(errors=[], iteration_count=31, time=0.0020244159698486327), SinkhornProfile(errors=[], iteration_count=31, time=0.002115583896636963), SinkhornProfile(errors=[], iteration_count=21, time=0.0014816639423370361), SinkhornProfile(errors=[], iteration_count=41, time=0.0031047680377960206), SinkhornProfile(errors=[], iteration_count=51, time=0.0032808001041412355), SinkhornProfile(errors=[], iteration_count=61, time=0.004055840015411377), SinkhornProfile(errors=[], iteration_count=51, time=0.0033199360370635986), SinkhornProfile(errors=[], iteration_count=41, time=0.0026123840808868408), SinkhornProfile(errors=[], iteration_count=41, time=0.0026729280948638917), SinkhornProfile(errors=[], iteration_count=41, time=0.0026707520484924316), SinkhornProfile(errors=[], iteration_count=41, time=0.002617311954498291), SinkhornProfile(errors=[], iteration_count=41, time=0.0026173439025878906), SinkhornProfile(errors=[], iteration_count=41, time=0.002603231906890869), SinkhornProfile(errors=[], iteration_count=51, time=0.0035880959033966066), SinkhornProfile(errors=[], iteration_count=11, time=0.0008050879836082459), SinkhornProfile(errors=[], iteration_count=11, time=0.0008273919820785523), SinkhornProfile(errors=[], iteration_count=11, time=0.0007854080200195312), SinkhornProfile(errors=[], iteration_count=11, time=0.0007884479761123657), SinkhornProfile(errors=[], iteration_count=11, time=0.0008079360127449035), SinkhornProfile(errors=[], iteration_count=11, time=0.000794368028640747), SinkhornProfile(errors=[], iteration_count=11, time=0.0008458240032196045), SinkhornProfile(errors=[], iteration_count=11, time=0.0008191999793052674), SinkhornProfile(errors=[], iteration_count=11, time=0.000809984028339386), SinkhornProfile(errors=[], iteration_count=11, time=0.000843775987625122), SinkhornProfile(errors=[], iteration_count=11, time=0.0008458240032196045), SinkhornProfile(errors=[], iteration_count=11, time=0.0008458240032196045), SinkhornProfile(errors=[], iteration_count=11, time=0.000796671986579895), SinkhornProfile(errors=[], iteration_count=11, time=0.0008642560243606567), SinkhornProfile(errors=[], iteration_count=11, time=0.0008222720026969909), SinkhornProfile(errors=[], iteration_count=11, time=0.0008458240032196045), SinkhornProfile(errors=[], iteration_count=11, time=0.0008344640135765076), SinkhornProfile(errors=[], iteration_count=11, time=0.000814079999923706), SinkhornProfile(errors=[], iteration_count=11, time=0.0008294079899787902), SinkhornProfile(errors=[], iteration_count=11, time=0.0010351999998092652), SinkhornProfile(errors=[], iteration_count=11, time=0.0008183040022850036), SinkhornProfile(errors=[], iteration_count=11, time=0.0018381119966506957), SinkhornProfile(errors=[], iteration_count=11, time=0.0011950080394744873), SinkhornProfile(errors=[], iteration_count=11, time=0.0008273919820785523), SinkhornProfile(errors=[], iteration_count=11, time=0.0008181759715080261), SinkhornProfile(errors=[], iteration_count=11, time=0.0008232960104942322), SinkhornProfile(errors=[], iteration_count=11, time=0.0008231040239334107), SinkhornProfile(errors=[], iteration_count=11, time=0.0008427519798278808), SinkhornProfile(errors=[], iteration_count=11, time=0.0007841280102729798), SinkhornProfile(errors=[], iteration_count=11, time=0.0010575360059738158), SinkhornProfile(errors=[], iteration_count=11, time=0.0008397759795188903), SinkhornProfile(errors=[], iteration_count=11, time=0.0008376320004463196), SinkhornProfile(errors=[], iteration_count=11, time=0.0007923200130462647), SinkhornProfile(errors=[], iteration_count=11, time=0.0009521279931068421), SinkhornProfile(errors=[], iteration_count=11, time=0.0008243200182914734), SinkhornProfile(errors=[], iteration_count=11, time=0.0008109440207481384), SinkhornProfile(errors=[], iteration_count=11, time=0.0008117759823799134), SinkhornProfile(errors=[], iteration_count=11, time=0.0008396160006523132), SinkhornProfile(errors=[], iteration_count=11, time=0.0008170560002326965), SinkhornProfile(errors=[], iteration_count=11, time=0.0011100800037384033), SinkhornProfile(errors=[], iteration_count=11, time=0.0008286399841308594), SinkhornProfile(errors=[], iteration_count=11, time=0.0007925760149955749), SinkhornProfile(errors=[], iteration_count=11, time=0.0008448320031166077), SinkhornProfile(errors=[], iteration_count=11, time=0.0007954879999160767), SinkhornProfile(errors=[], iteration_count=11, time=0.0008284159898757934), SinkhornProfile(errors=[], iteration_count=11, time=0.0008182399868965149), SinkhornProfile(errors=[], iteration_count=11, time=0.0008262400031089782), SinkhornProfile(errors=[], iteration_count=11, time=0.0008117759823799134), SinkhornProfile(errors=[], iteration_count=11, time=0.0008201919794082642)], phase_times={<Phase.FEATURE_EXTRACTION: 'FEATURE_EXTRACTION'>: 0.0004299199879169464, <Phase.GRADIENT: 'GRADIENT'>: 0.09814089614152907, <Phase.SINKHORN: 'SINKHORN'>: 0.21116902351379396, <Phase.HUNGARIAN: 'HUNGARIAN'>: 0.009052160263061524}, time=0.4302942752838135, max_memory=178688)), Result(ics=0.06312292358803986, ec=0.06312292358803986, sss=0.032590051457975985, accuracy=0.0, profile=Profile(sinkhorn_profiles=[], phase_times={<Phase.FEATURE_EXTRACTION: 'FEATURE_EXTRACTION'>: 0.02041029930114746, <Phase.GRADIENT: 'GRADIENT'>: 0.0897212028503418, <Phase.SINKHORN: 'SINKHORN'>: 4.563509464263916, <Phase.HUNGARIAN: 'HUNGARIAN'>: 0.00029921531677246094}, time=4.797215461730957, max_memory=None))]\n"
     ]
    },
    {
     "data": {
      "image/png": "iVBORw0KGgoAAAANSUhEUgAAApQAAAHzCAYAAACe1o1DAAAAOXRFWHRTb2Z0d2FyZQBNYXRwbG90bGliIHZlcnNpb24zLjguMCwgaHR0cHM6Ly9tYXRwbG90bGliLm9yZy81sbWrAAAACXBIWXMAAA9hAAAPYQGoP6dpAACgV0lEQVR4nOzdd1yVdf/H8dcZcNhTtqIo4sC99x64ldx7pOZIc5RlWWqmpabWrZZmppkz9165R+6BOHAjIAiyN2f8/uDnuePWygI9CJ/n48Hj5pzrOtf5XNwJ7/OdCoPBYEAIIYQQQoh/SWnqAoQQQgghxJtNAqUQQgghhMgVCZRCCCGEECJXJFAKIYQQQohckUAphBBCCCFyRQKlEEIIIYTIFQmUQgghhBAiVyRQCiGEEEKIXJFAKYQQQgghckUCpRBCCCGEyBUJlEIIIYQQIlckUAohhBBCiFyRQCmEEEIIIXJFAqUQQgghhMgVCZRCCCGEECJXJFAKIYQQQohckUAphBBCCCFyRQKlEEIIIYTIFQmUQgghhBAiVyRQCiGEEEKIXJFAKYQQQgghckUCpRBCCCGEyBUJlEIIIYQQIlckUAohhBBCiFyRQCmEEEIIIXJFAqUQQgghhMgVCZRCCCGEECJXJFAKIYQQQohckUAphBBCCCFyRQKlEEIIIYTIFQmUQgghhBAiVyRQCiGEEEKIXJFAKYQQQgghckUCpRBCCCGEyBUJlEIIIYQQIlckUAohhBBCiFyRQCmEEEIIIXJFAqUQQgghhMgVCZRCCCGEECJXJFAKIYQQQohckUAphBBCCCFyRQKlEEIIIYTIFQmUQgghhBAiVyRQCiGEEEKIXJFAKYQQQgghckUCpRBCCCGEyBUJlEIIIYQQIlckUAohhBBCiFyRQCmek5aewa2IOLQ6valLEUIIIcQbQG3qAkTe0Or0hMam4u1khVqlRKvVEh8fT1xc3Au/nj59SkREBOHh4URGRhIdHU1KSgpZWh3u/eai8fQj8/Ft1IcX4Ffal1q1atG8eXNq1qyJnZ2dqW9XCCGEEPmIwmAwGExdhPh39Ho9169f58efVrApsQTKIj5kPA7hyS8foNdp//R1CoWCF/3frlAocCjmh13vr43PhS8ZhjYuIsd5FhYWuLu7U7ZsWWrXrk39+vUpX748np6eKBSKvLtBIYQQQrwRJFC+QRITEzl79izHjh1j9+7dBAUFkZmZidrRE6/hS43nvSgEvoiZmRmOjo4UL14cPz8/SpcuTREXV9Y+LUpYqhIfOwW+D7azauUKVCoVNWrUQKPRcPfuXcLDw8nIyHjuep6enpQrV446depQqVIlypYti6+vL2ZmZnn+8xBCCCFE/iCBMp8yGAzcuXOHU6dOcezYMY4ePcrdu3dffLJCaeymJvYh1qe+JzU5ydiN/b8sLS3x8PDA0dERc3NzDAYDKSkpREdHEx0djU5vQO3gjjY+Egx6FAoFFhYWpKeno1AoKFWqFPXq1aNIkSKkpKQQERHBw4cPCQsLIzY29rnWT6VSiYeHB/7+/lStWpVy5cpRtmxZypYti729/av48QkhhBDiNZJAmU8kJCUxe9Fybp4/wbWgqzx8+PC5FsA/srKyonr16vj6+pKQkMCde/cJCX9KekwYFhpzqlevTp06dahduzZ16tTBy8uL0NBQLl26lOMrPDwcABsbGypXrkyVKlXw8/OjWLFiODg4EB8fT3R0NE+ePCE0NJRTp05x69YtdDodlpaWZGRkoNPpnqvP2toatVqNVqslLS0NvT57gs//drc7OTlRoUIFKlSoYAyZ5cqVw8vLK0f3+f+OERVCCCFE/iGB0sSCg4MZ/s4I7pbsgsbTj4yIECJXTQTDf2dYm5ubo9Pp0Ol02NraYmNjQ0JCAqmpqQB4enpSsWJFatasSf369alTpw729vYvNZ4xOjr6uZB5+/ZtDAYDZmZmxlbFZ1+VK1dGr9ezaNEi5s2bR0JCAj179mTAgAFYWVkZw+ez1s5nj8PCwoiKiiI+Pt4YLv+KWq3GxcUFLy8vinkX526pQBJU9lTwtGXryAYSKoUQQoh8RAKlCWRkZLB582bmzp3LxYsXnxsD+XTlGFwts8dMPn36NEeLnlKpNHZT/1ULpkqlwt7ePseXnZ3dc8+96EutVhMaGsrNmze5fPkyly5d4tq1a2RlZaFQKPD19aVq1aqUL1+eiIgItm7dSkxMDL169WLy5MmUL1/+T+syGAwkJWV3x9+8eZMjR45w+fJl7t27x5MnT0hOTn7uNf/784lcNgInMy01atSgffv2+Pv7U6ZMGYoUKfJP/68QQgghRB6QQPka3bt3jyVLlvDDDz8QFxf33wMKJcUGf4PSxQdiQwlbPhadNgsAd3d3WrZsSbNmzahTpw5+fn4oldmtc3q9nqSkJBISEv7RV2JiYo7v/6zFUKlUGkOora0tarUavV5Peno6iYmJxMbGkpmZCWSPy9TpdGRmZlKxchU69xlC7QqlSEtJ4fHjx0RERBj/99n3sbGxOd5Po9Hg6emJvb29sVU2MTGRyKgnWHf+LLsF93EIUavex6B/vpvdxsaGihUrUr58ecqUKWPsQvfx8UGtlhWyhBBCiFdFAuUrptVq2blzJ/Pnz+fYsWPPjSE0NzfPDmUKJRZFipIeE4arSxH69+/PBx98gIuLyyutz2AwkJyc/K8C6bN1LhMTE/97T3+YIPTH7nuFQoFarcbCwgI7OztcXFxwc3PDw8ODokWLUqxYMby8vHBycsLBwQFHR0ccHBywsLAAICziMYfOXCEi5CpXr1zmwoULhISEvPCelEolCoXCOLbTzMwMX19fY8AsW7asMXDKpCAhhBAi9yRQ5rFnk0eUaXHMnPE5a9aseeFMawBvb2+KFi3K9evXiY+Pp3Xr1owfP56WLVu+Ues5GgwGUlNTSUhI4FpoNMO2hRmPFb38Iwlht4mOjiY+Pj5HN71CoUCpVKLX61+4LiZkt1o+C5d/DJoODg7Y2NiQkZFBfHw84eHhXL9+naioqOdaXFUqFba2ttjb25OZmcnjx49BoUTt4E4RCyhbxi9HyCxbtize3t7GlmAhhBBC/DUJlHlIq9NT97NNROusXji5xsnJCTMzM+Lj42nUqBEnTpzAYDDQr18/3nvvvb8ce/im0Or0BH53iqvhCVTysmfziHo5JtDEx8dz//5949e9e/e4f/8+d+/efW5mu52dHY6OjtjZ2WFpaYmZmRkKhYKsrCzS09NJSEggLi6OhISEf1akQonHgK8xdy+NOjEcz2triIl+wr1794zvb2FhgZ+f33OtmmXKlMHa2jpPflZCCCFEQSGBMo9otVrqtwkkqsZw43MWB7/izqVTuLm58e677zJnzhxSUlLIyMjA3d2dUaNGMXz48Fferf26/dslfvR6PZGRkTmC5h+DZ1hYmLElU6VS4e3tjY+PDyVKlMDT05MiRYoYWy6BHN3yjx494uLFizx48IAMc3s8hn5vfN8/LgRva2uLk5MT9vb2qFQqkpOTiYmJyTHmtVixYs91nZctW1Z2ChJCCFFoSaDMA7GxsbRr147fz5w1tnzpY+4TvXoS48e9R2xsLEuWLMFgMFC+fHk++OADevbsiUajMXXpb5TMzExCQ0NzhM0/fv/06VPjuVZWVvj4+ODj40PJkiVzfF+seAn6/HSR4MhkzJMeE7FyPCnJSc+934u2qLS0tMTW1halUklGRgYJCQnGLnYrK6sci7Y/+/L19TWOBRVCCCEKIgmUuRQcHEz79u15+PBhdmCsUJGQ8Ke0qlcN31IlWb58OcnJybi7u/Pjjz/Spk0bacV6RRITE1/Ynf7sKy0tzXhuERdXvMtXw9fdgZI+JXB3dyciIoLTp09z9erVHN3oz8Z5QvYkKicnJzQaDVqtlvj4+BxjZJVKJWZmZuh0OrTa/+6n7u7ujp+fH5UrV86xiLuLi4v89yCEEOKNJ4EyF7Zu3Uq/fv3Q6XTGsFKqVClKly7NoUOH0Ov1aLVahg4dyvfffy+TPEzIYDAQFRX1XNB89v2jR4+MoVGpVOLp6YmlpSVJSUnEx8eTnp5uvJalpSVqtZrk5GQMBgNqtRqfUr64l/LH1UqJuZmazMxMHj16xIMHD4iOjv7LSUdubm6ULFmS8uXLU6NGDerUqZNj/3PZJUgIIUR+J4HyX9Dr9cyYMYPPPvsMZ2dnY1drqVKluHv3Lh4eHlhZWfHw4UOWLl3KoEGDTFyx+DtZWVk8evToT7vTo6Oj//S1VtY2OPechdLFh8zHt3n88wQw6HF3d6dkyZJ4e3tTpEgRrKysSEtLIyoqitDQUB4/fkxcXBzJyckvXAvUzMwMaxtb7Lt+Ds7F8bFXceD9VhIqhRBC5Duy2vM/lJyczIABA9i8eTPW1tY5xu05Ojry9ddfs2TJEmJiYjh48CCNGzc2YbXiZZmZmVGyZElKliz5wuPJyck5gmZQUBAnT54kNDSUTHO77EXpAXOP0qgd3NHGRRAZGUlkZCSnTp36VzVlZWWRjAX2zsUBuJ+gw8rVG3drJV26dGHw4MFUqlRJusyFEEKYnLRQ/gP37t2jTZs23L1717hoNmRPxti+fTtqtZrAwECcnZ3ZtWsXpUuXNmG14nXJ0upoM+837sRlYZn6BP3+OURGhJOUlJSjq1ulUhmXP8rMzDSOvbS0tKRSpUpUrVqVatWqUa1aNfz9/bGwsMixDJNZYgSPlo8lI/2/Y0HVajXly5enffv2dOrUiapVqxq7yoUQQojXRQLlS9Dq9KzcvJuR/bqRmfHfsXROTk7ExsayZcsWEhMTefvtt2nQoAEbN27EycnJhBWL1+1F4xz1ej03b95k//79nD59mmvXrvHo0SOSknLOKFcoFJibm6NQKIxjNVUqFWXKlKFGjRpUqlwFrzKVaVG3KkWcHLl+/Tpz5sxh8+bNJCYm5riWmZkZ5cuXp127djRv3pw6depgZWX1en4IQgghCi0JlH9Dq9PjP24FGdZuZESEkLJ1GjbWVqhUKtRqNaVKlaJWrVrMmjWLIUOGsHjxYszNzU1dtsjHUlNTuXbtGsePH+fkyZMEBwcTGhqaY+LPMyqVKsdOQm5ublSrVo06depQpUoVLCws2LNnD6tXryY6Ovq5pY6USiUVKlSgVatWNGrUiPr168uHHSGEEHlOAuXfGPPxDLbrqxofV3q0hd+2rOXtt99m4cKFtGjRggMHDvDVV18xceJEGc8m/rWoqCiCgoI4c+aMsUUzPDw8x/JDL2JlZYWvry/FixcnMzOT8+fP8/TpU8zNzdFqtej1+hxLH5UrV44mTZrQsGFDGjZsSNGiRV/H7QkhhCjAJFD+BYPBgKOTM5Ydp6Dx9MNFlcr5mT1Z8v13jBs3DltbW5KSkli9ejWdO3c2dbmiANJqtdy5c4egoCAuXbrE2bNnuXbtGlFRUcZzXrQAu0KhwNLSkszMTLRaLVZWVmg0GuOOPxaWVmgtHNDGR1KiuDcNGzakUaNGNGzYED8/P/lgJIQQ4h+RQPkXDh06RPPmzbGytuE/K9bxdo9OfDz5Iy5fvszu3btxc3Nj586dVKtWzdSlikImKSmJ4OBgrl69ytWrV7lw4QLBwcHG8ZnP1jx90XJEKrUZ7v3nonYtRUZECLHrJ2NlaUFCQgIGgwFXV1caNGhgbMGsXLkyarUsCCGEEOLPSaD8CzVq1ODChQtUrVqVu3fv0qRJExo0aMAHH3xAsWLFOH36NF5eXqYuUwggu0U9PDycoKAgrl69SlBQEFeuXOHmzZvGbnOlUonS3h2v4UuNrwtfMgxDYpRx5QJ7e3usra2Jjo4mKysLGxsb6tWrZwyYtWrVwtLS0iT3KIQQIn+SQPknzp49S+3atVEoFDg4OODu7k6/fv2YPHky9vb2hIaGYmdnZ+oyhfhbmZmZhISE/DdkXg3immcblEVKkBERQuSqiWB4viXzGRcXF2xtbYmKiiIlJQVzc3Nq1qxpDJj16tXDwcHh9d2QEEKIfEcC5Z/o2LEju3btQq/XY2VlRadOnVi7di0AR48epVGjRiauUIh/T6vTc+1BJPFhd7gefI3Lly9z4sQJQkJCcqyx+r8UCgVOTk7Y29sTHx9PbGwsCoWCSpUqGQNmw4YN8fDweI13I4QQwtQkUL7A1atXqVy5svFxuXLluH37NpaWlnTo0IHVq1ebsDohXh2DwcDDhw+5fPkyBw4c4PDhw9y7d4+MjIw/fY2FhQWOjo5kZWUR8zQWtYM73s7WNGpQ3zjRp1SpUjLRRwghCjAJlC/Qs2dPtm3bZlwX0NHRkRYtWrBr1y5u3boly6yIQictLY3du3ezefNmjh8/Tnh4+PMTfhRK3PvNRePpR2bkHZI3f0ZSYgIArq6uNG7c2NiCWbFiRVQqlQnuRAghxKsggfJ/3Lp1i7JlywLZ3XtqtZpt27bRsWNHpk6dyscff2ziCoUwPYPBwJ07d9i5cyebNm3iwoULaC2dnpvso42LMD5WqVTG7nRLS0tq165Ny5YtadSoETVr1kSj0bz2+xBCCJE3JFD+jx49erBhwwYAbGxsaNKkCVqtllu3bnH9+nUsLCxMXKEQ+Y/BYODuvfv0X3WViAwztFF3CV8x7i8n+/yRUqmkRIkStGjRgk6dOtGwYUNsbW1fcdVCCCHyigTKPwi+foMqDVqgjY/E2soSS0tLWrZsydq1a9myZYssXi7E3/jjnuaPI8I5duwYW7Zs4eDBgyQkJOQ4V6lUolKp0Gq1zy3MDtk7AJUuXZrWrVszcuRIvIoWe26/dCGEEPmDBMr/p9XpqTB+BelWbmRG3qGLzV0WL/wP7u7uVKhQgf3798ukAiFy4fHjxxw9epQ1a9Zw7Nix5wKmRqPByckJlUrF06dPSUtL++9BhRL3/nPRePhhr43nyCcdcLSXZbuEECK/kED5/+5FJ9Ns3lHj4+FFo5g8eggqlYqrV69Svnx5E1YnRMETHR3NoUOHWLlyJSdPniQxMTHHcTs7OypXroyXlxc3I+KIq/eu8Vj4kmFY61MIDAzk888/lw0GhBDCxKTf6P+5WivJeByS/SD2IVmx2ZMJRo4cKWFSiFfAxcWFHj16sHv3bhISEoiNjWXNmjU0a9YMGxsbEhMTOX78OOvWrePy8QPontwDwDYzFidzPQkJCfz0008ULVoUW1tbunfvztWrV018V0IIUThJC+X/O3fuHLVq10Ht4E7P9i04e+Z37t69S0xMjOwCIoQJJCQksH37dpYuXcqlS5dISU1D7eCONj4SBdl7jru6uhIREcHTp0+Nr7OwsKBx48aMGzeOVq1ayVAVIYR4DaSF8v+dP38eDHq0cRGoVUpCQkKoXr26hEkhTMTe3p5+/fpx/PhxkpOTSUyIZ/FXU6lVswYWFhZERUURFBTE06dPUSgU2NraYmFhQXp6Ovv27SMgIABzc3Pq1avHTz/99JeLswshhMgdCZT/7/z586hUKhQKBbt370apVNKxY0dTlyWE+H+2trYMHTqUM2fOkJqaSlJSEgsWLKBKlSqYm5uTlJRk3IwAsteR1Wq1nD59msGDB2NlZUWFChWYOXMmsbGxJrwTIYQoeKTL+/9VrFiR4OBgLC0tSU1NBTAuaC6EyP/i4+NZtGgRq1ev5s6dO2RlZf3l+d7e3nTp0oUxY8ZQsmTJ11SlEEIUTBIogdTUVGxtbdHr9ajVagC0Wi13796VPzRCvKGioqJYsGABGzdu5P79+8ZdenJQKFE7uGOnzCSgdSveffddateuLeMuhRDiH5JACZw+fZp69eqhUChQKpXodDosLS1JTk5GqZRRAUIUBHfu3GHBggVs3bqViIgIDCiMe49nRIQQuWoiGPRoNBqaNGnCiBEjCAgIkC0hhRDiJUhaIjtQQvb2cbVr1wayu8MkTApRcPj6+rJw4ULCwsLQarXsOHwajacfABpPP9QO7gBkZGSwb98+OnfujJWVFbVr12bJkiXExcWZsnwhhMjXJDEB27dvB7IH8bdv3x6FQoG9vb2JqxJCvCpKpZKABjWo5JX977yipx3fz52Br69vjg+Ser2es2fP8s477+Dk5ETp0qWZPn06Dx48MFHlQgiRP0mXN2BlbUOWxh5DUjTfLJjPmDFjqFmzJr///rupSxNCvEJ/3Hv8j/uD3759m0mTJrFv3z7jJL3/5eTkRM+ePRk8eDDVqlWTcZdCiEKt0AfKiMgoqk9aYxxHNaZcJpM/+pBy5cpx/fp1U5cnhDCxp0+fsnTpUhYuXEhERMQLzzEzM6NNmzaMGDGCpk2byrhLIUShU+i7vEMiYnOMo3oQkwxAaGgohTxrCyEAZ2dnPvroI8LDw4mPj2fVqlXPzQTPyspi+/bttGnTBgsLC8qXL8/yFSu5fDcCrU5vwuqFEOL1KPQtlBmZWZQYutDYQtlMd5FtW7eQkpLCw4cP8fb2NnWJQoh8KDk5mT179rBu3Tp27NiRc91LhdI4g1z35B5vF49nQP9+lChRwmT1CiHEq1ToAyWArZ096WobtPGRNGnciOTkZM6fP8+uXbto27atqcsTQuRzaWlp7Nu3j02bNrF161bSzezwGr7UeDx8yTC0cRFYWloSGBjIe++9R/Xq1WXcpRCiwCj0Xd4AlStVRBsXAQY9oaGhVK1aFRsbG65du2bq0oQQbwBLS0s6d+7MqlWriImJYfOqpdhmZW/vmBERgi4hCsgOnqtXr6ZmzZqYmZlRp04dNm3aJPuMCyHeeBIogQoVKqBSqQB49OgRFStWxN/fn+DgYBNXJoR402g0Gjq0a8elr/qwf0x9VvSpwPBhQ3FxcQEwtkrqdDrOnDlD165dsbCwoFixYnzyySeyz7gQ4o0kgRIoWbKk8Zd8VlYWFSpUoEKFCtJCKYT419QqJX4eDrRu1ZLvvvuOx48fc/ToUd599108PDwAcnR5h4WF8cUXX+Ds7IytrS0dOnTgypUrpipfCCH+EQmUZAdKrVZrfPwsUF6/fv3F+/8KIcQ/pFKpaNSoEd988w1hYWGcPn2aCRMm4OXlBeQMl8nJyezcuZMqVapgZmaGv78/y5YtM648odXpuRedLDPIhRD5hkzKAS5evEj16tWNj/V6Pb/99hstW7YkJCSE0qVLm7A6IURBZjAYuHTpEps2bWLNmjV/uwtPERdXPAbMI1HtQCUvezaPqJdjUXYhhDAF+S1EdgvlH+3Zswd/f38A6fYWQrxSCoWCatWq8cUXX3Dv3j2CgoKYOnUqPj4+Lzw3XqsmUe0AwNXwBBatXP+aKxZCiOdJoAQcHBywtrY2Pp49ezbu7u44OTlJoBRCvDYKhYIKFSrw2Wefce/ePW7evMmMGTMoVaoUkN2aqY2PJCMiBMieQf7e230xMzOjbdu2hIeHm7J8IUQhJl3e/6948eKEhobi7OxMYmIiaWlpNGvWDHd3d9avlxYAIYRp3b9/n40bN7J06VLu3L2H2sEdbXwkGHKOo3RxcWHSpEmMHTsWtVptomqFEIWNtFD+PysbW9SOnrTv2ImsrCw2bNggM72FEPmGj48P77//Prdv3+ZR6EO++mQCvqVKPndedHQ0EydORKPRUL9+fc6ePWuCaoUQhY20UJI9Y9Jv9FL0DsUo62LJ/vdbUbNGdQYOHMiYMWNISUnB3Nzc1GUKIcRzIiMjWb9+Pf/5z3+4e/fuC8+xs7NjyJAhfPLJJzg5Ob3mCoUQhYG0UAKhsanoHYoBcDM6jdJV63LhwgXKlCmDVqslJCTExBUKIcSLubu7M3bsWO7cuUNMTAzffPPNcxN6EhMTmT9/Ps7OzlSoUIF169bJkmhCiDwlgRLwdrKioqcdABmPQxjUrQM6nY7Lly8DMtNbCPFmcHZ2ZsyYMdy7d4+4uDjmz59P8eLFc5wTHBxMr169sLS0pEePHly/ft1E1QohChIJlGTvaLFlZH2qRewg8ueJnDh+DKVSyYoVK/D09JRAKYR44zg4OPDee+/x4MEDkpKSmDNnjnERdcA4Vtzf3x8PDw9mzvqSK/cjZbF0IcS/ImMo/yAhIQFHR0cMBgPlypXj5s2bNG3aFFtbW7Zu3Wrq8oQQItdSU1OZN28e8+fP/+++4Qol7v3movH0Q50Ywfy2nrQNCEClUpm2WCHEG0NaKP/A3t6enj17ApCUlITBYCAzM1NaKIUQBYaVlRWffPIJT58+JTU1lbFjx2Lr4YPG0w8ArZ0ngf2GYWFhweDBg7l9+7aJKxZCvAmkhfJ/3Lt3z7iIsFKppEiRIkRHR5OcnIyVlZWJqxNCiLyn1enpuPAY1yNTyHx8m8c/T8ixvmWRIkX45JNPGDRoEHZ2diasVAiRX0mgfIGOHTuyY8cO1Go1Wq0WgPPnz+fY71sIIQoSrU5PaGwq3k5WHDl8iOHDh3Pv3r3nzqtYsSJz5syhZcuWKJXSySWEyCa/DV5g0qRJAMYwCTLTWwhRsKlVSkq62KBWKWnRogV3794lMTGRiRMnYmlpaTwvKCiIgIAAzMzM6NSpE3fu3DFh1UKI/EIC5QvUq1ePmjVrGgekq1QqCZRCiELH1taWOXPmkJKSwuHDh6lbt67xmF6vZ/v27ZQuXRpra2vee+89EhMTTVitEMKUJFC+gEKhYPz48caFf3U6HefOnTNxVUIIYRoKhYImTZpw6tQpnjx5wuTJk7G3tzceT01N5ZtvvsHe3h53d3e+/fZb9HpZfkiIwkTGUP6JrKwsSpUqxZMnT8jIyMDKyoqUlBRTlyWEEPmCXq9n7969zJw5k5MnT77wHD8/P2Z9NZsq9Zvj7WSFWiVtGEIUVPKv+0+YmZnx7rvvGlspU9PSuXLvsSz6K4QQZK+C0bZtW06cOMGDBw94//33sbW1zXFOyO07jNpyj2bzjlJp4iqS5EO5EAWWBMq/MHToUDQaDeYaC9z7zaXTDxcJ/O6UhEohhPiD4sWLM3v2bGJiYli3bh21atUCwMzRw7i+ZapFEZyK+VG+fHnjtrZCiIJDAuVfcHBwYMiQIWicvYy/FK+GJxAam2riyoQQIv8xNzenR48enDlzhmvXrjGkZ2eyIrNngWdEhKCNj+TGjRtUrVoVOzs7vv32W2TUlRAFg4yh/Bt3797Ft7Qf7v3novHww1mRzJnPu8lYICGEeAnxiUks/nkDa3/4D9euXnnuuFKppGPHjixfvhxHR0cTVCiEyAsSKF9CYGAg+w8cJMPMFl1CFBnpaZiZmZm6LCGEeGMYDAZ+//13Fi9ezPr168nKynrunGLFirFmzRoaNGhgggqFELkhzWwvYdy4caQkJ6GNi8Cg19G/f39TlySEEG8UhUJB3bp1WbVqFeHh4Xz11Vf4+PgAGHfcefToEQ0bNkSj0TBp0iTjpEghRP4nLZQvwWAwULNmTS5duoRer0ehUBAREYG7u7upSxNCiDeWXq9n//79LF68mJ07d6JQKJ5bv7JSpUps376d4sWLm6hKIcTLkBbKl6BQKJgwYYLxF53BYKBTp04mrkoIId5sSqWSgIAAtm/fzoMHD/joo49wdXU1HgO4evUqJUqUwNramnnz5pmyXCHEX5AWypeUlZWFp6cnMTExxudOnz5NnTp1TFiVEEIULJmZmWzZsoXFixdz7NgxVCpVjq5vhUJBjVq1+O7nX6lcyksmSAqRT8i/xJdkZmbGxIkTAbCysgKge/fupixJCCEKnGdLDx09epRr167xzjvvYGNjYzxuQMGjMj1466er+AxfxOEjR01YrRDiGQmU/8CwYcNQKpWkpqaiUCh49OgRy5YtM3VZQghRIPn7+7Nw4UIeP37MkiVLqFixImoHd+O6wCqXkrQK7I2lpSVz5syRNS2FMCHp8v6HOnXqxPbt26lSpQqXL1/G2tqahIQEVCqVqUsTQogCzWAwcPLUad7ZfIdkc2cyIkKIXDURDNnj25VKJV27duW7777DycnJxNUKUbhIC+U/NHfuXAAePHiAWq0mJSWF9957z7RFCSFEIaBQKGhQvx6XZ/dl06BKvOevpaiXp/G4Xq9nw4YNODs7U7lyZU6cOGHCaoUoXKSF8l9wcXEh5mksPYe+y/plC1EqICoqCmdnZ1OXJoQQhcqzpYfmz5/P/v37nzvu7OzM+++/z8SJE6UnSYhXSALlv/DlV7P55roZGk8/Mh/f5vHPE2jerCkHDx40dWlCCFFohYaGsnDhQhYuXEhaWlqOY2q1ms6dOzNv3jyKFStmogqFKLgkUP4Ld6OTaD7vmPFx1I8jSY8O5eLFi1StWtWElQkhhMjMzGTTpk1MmTKFu3fvPnfc39+fmTNn0rFjRxNUJ0TBJGMo/4XiTtY4kwyALvoe6TFhgCwjJIQQ+YG5uTm9evXizp07BAUFERAQkON4cHAwnTp1wtHRkUmTJpGRkWGiSoUoOKSF8l/KzNLiUrI8ieF38SlRnMePH5Oens4vv/xCnz59TF2eEEKIP0hOTmbatGl88803ZGVl5TimUqlo3rw5CxYsoFy5ciaqUIg3mwTKXPj2228ZO3as8bFarcba2prY2FjjtmFCCCHyD4PBwPr16xk+fDiJiYn/PaBQonZwp5iTFZ9+8jEDBgxAoVCYrlAh3jASKHNBq9Xi6upKXFwcCoUCS0tLUlNTef/995k9e7apyxNCCPEXgoKCaNu2LWHhEbj3m4vG08+4tqW1lSV9+vRh9uzZ2Nvbm7pUIfI9aUbLBbVazfTp0wGwtbUlNTUVa2tr5s+fn/OTrxBCiHynYsWKPHr0iIshocbddzSefqgd3ElNTWXp0qU4ODhQr149Tp8+beJqhcjfJFDm0tChQ3F0dCQxMRGNRkNGRgZarZZevXqZujQhhBAvoaKPB5W8slshzZMeo42PzLGN4+nTp6lXrx4eHh58/fXX6PV6U5UqRL4lXd55YMGCBYwbNw4PDw8eP36MlZUVqampXLt2DX9/f1OXJ4QQ4m9odXpCY1PxdrIiNSWZTp06ceTIkReeq1arCQwMZP78+Xh6er7wHCEKGwmUeSAlJQUvLy8SEhIoVqwYjx49AqB8+fIEBwebuDohhBD/RmJiYo5gqVQqUavVZGZmGs8pW7Ys8+bNo02bNiaqUoj8Qbq884C1tTUffPABSqWShIQE4/PXr19n06ZNJqxMCCHEv2VnZ8fhw4dJSEigSZMm6PV6MjMzUavV+Pr6olAouHnzJm3btsXa2poJEybkCJtCFCbSQplHnrVOpqWl4enpSUxMDKmpqTg4OPD06VNZRkgIId5wCQkJdO7c2dhiaWZmRqtWrbhy5QphYWHG86pVq8bKlSspW668sRtdrZK/AaJgk0CZhz755BNmz56NXq9Hp9NhbW1NSkoKH330ETNnzjR1eUIIIfJAfHw8Xbp0MQZLc3NzRowYQVRUFJs3b85upVQo8Ro0H7VrKSp52bN5RD0JlaJAk0CZh2JiYvD29sbMzAwzMzNcXFy4efMmSpWaq/ciKOPlLL9QhBCigIiNjSUwMJCjR48C2S2WH3zwATVq1GDcp7MwtPvUeO43LZ3o1KyuqUoV4pWTQJnHxo8fz5IlS0hNTQWgc5dAfrdtgMbTTz6lCiFEARQbG0uXLl04duwYkB0sx02YQJBba65HpRgXS69dqya7du3C2dnZxBULkfck2eSxiRMnkpWVhbe3N5aWloQnZBgXzL0ankBobKqJKxRCCJGXnJycOHr0KNHR0TRs2JCsrCxmf/klBycF0FZ/ju+7lsbSQsOZM2dwcXHh3XffJSMjw9RlC5GnpIXyFXjnnXdYv3498fHxoFBSeuQSMm09MMQ84NKcvjg5yDZeQghRUEVFRdGtWzeOHz8OZLdYjh49mpiYGFatWgWAlZUVCxYsYMiQITJpUxQIEihfgfv371O6dGmqVavGxYsX8a9YiesPo1CkPKXrW4GsXr0ahUJh6jKFEEK8QhEREXTv3p2TJ08C2Qui9+rVi0OHDhEeHg5AsWLF+Omnn2jevLkpSxUi1yRQviL9+/fn4MGDxMbGkpGRgbm5Ofb29kRHR7N8+XIGDRpk6hKFEEK8BqGhofTs2dO4H7hKpaJWrVqcPXsWnU4HQIMGDfj+++9ldzXxxpJ29lfkww8/5PHjxwQEBABgYWFBTEwM/fr1Y/To0dy8edPEFQohhHgdvL29OXXqFHfv3qVOnTrodDpjuCxSpAgAJ06coGLFivTt25eIiAhTlivEvyKB8hUpX748gYGBXL16lSJFipCYmIjBYKBChQoUK1aMnj17kp6ebuoyhRBCvCYlS5bk9OnThISEUKtWLXQ6HTExMUD2to4Gg4HVq1dTokQJPvnkExITE01csRAvTwLlKzR58mTu379Pz549jc9t2LCB9evXc/PmTT744AMTVieEEMIUSpcuzZkzZwgODqZGjRoA6PV64/GsrCxmzpxJiRIlWLx4MVlZWaYqVYiXJmMoX7E2bdrw6NEjMjMzuX37NiqViszMTBYvXsy7777L1q1b6dSpk6nLFEIIYSJXrlxh0KBBXLp06YXHS5YsyZw5c+jSpYtM6BT5lrRQvmIff/wxwcHBvP322wDodDr27NnDqFGj6NSpE4MHD86xB6wQQojCpXLlyly8eJFz585RuXLl546HPgqjx9vvUq9+A06dOmWCCoX4e9JC+Ro0btyYtLQ0AM6dO0fdunU5deoUsbGxVK5cGR8fHw4dOoRarTZxpUIIIUzt9OnTDBs2jGvXroFCiXu/uWg8/ciMvM3jlRMI7NKZWbNm4efnZ+pShTCSFsrX4OOPP+bcuXOMGTMGgN/PnOVedDJ29g6sWbOGkydPMmPGDBNXKYQQIj+oW7cuQUFBHDlyBN+qdY27rZm7l0bt4M6ePXsoX748o0aN4smTJyauVohs0kL5GhgMBmrVqoW1tTV37t5D12xcjr29Z34xg2nTpnHo0CEaN25s6nKFEELkE1laHS1m7+NhksG4JzgGPSqVCjMzM9RqNZMmTWLcuHFYW1ubulxRiEmgfE22bt1Kly5dmPzlN6yOL2V8/tD4xhR3sqR58+bcuXOHK1eu4OzsbMJKhRBC5CdanZ6HsSlcPHaAtwcPyrGckJWVFRkZGbi5uTF9+nQGDhyISqUyYbWisJIu79ekY8eO+Pv7c+nYfjIehwCgiA3FUp+KSqXil19+IS0tjcGDByMZXwghxDNqlZJSLrZ0eyuQ+Ph4FixYgJmZGQCpqanodDrS09N5++23qVy5Mrt27ZK/I+K1kxbK12j16tX07dsXF1c34rJUOKi1lCqZPSHHysqK7du306lTJ7799lveffddU5crhBAin9LpdIwYMYJly5blCI9FihQhJiaGpk2bMnv2bOM6l0K8atJC+Rr16NGDkiVLYmtjjTYugu7dunLt2jV69eqFVqulY8eOjBkzhokTJ3L58mVTlyuEECKfUqlULF26lMePH1OnTh3j8zExMSgUCq5cuULNmjXp3bs39+/fN2GlorCQQPkaqdVqPvzwQ+M/7gMHDvDrr7+ya9cuRo8ejcFgYPbs2ZQvX56ePXuSnJxs4oqFEELkZ25ubpw+fZr9+/cb9wU3GAzExsaiUqnYsWMHZcqUYcKECcTGxpq4WlGQSaB8zfr374+npycKhYJ79+7Rpk0bfvjhB5YsWcLMmTPRaDSsW7eOsLAw6fYWQgjxUlq2bElYWBiffvqpcVKOTqcjOTkZg8HAwoULKVmyJHPnziU9Pd3E1YqCSALla6bRaHj//fcxGAzodDpOnz7NoEGDmDZtGp988gkrV66kTJkyLFq0iBUrVrBmzRpTlyyEEOINoNFomDZtGsHBwTmWoNNqtWRmZpKamsoHkz6kdLX6rFz1S479w4XILZmUYwKpqam4urqSkpJC165d+fXXXzEYDAwfPpyffvqJXbt20bJlS/r168f27du5dOkSpUqV+vsLCyGEEGR3e69atYrx48eTkJCAVqvNsetORkQILld+Zv7Xc2nevLmpyxUFgLRQmoCVlRUjRowAYP/+/QAoFAoWL15M69ateeutt7h06RLfffcdrq6u9OzZk8zMTFOWLIQQ4g2iUCjo378/t27don///gDYuJcw7rqj8fTjVlgMLVq0oGXLlgQFBZmyXFEASAulicTHx+Po6AhAbGys8fuUlBSaNWtGaGgop0+fJiYmhnr16jFmzBjmzp1rypKFEEK8oY4dO8awd0aQUOttNB5+OXbdUSqV6PV6+vbty6xZsyhatKipyxVvIGmhNBEHBweKFSsGCiWfzlmIVpc9lsXa2podO3ZgbW1NQEAAPj4+fPnll3z99dfs2bPHxFULIYR4EzVq1Igrly4yolQK0T+NJmXrNDBk/915Npbyl19+oUSJEkycOJGEhARTliveQNJCaUJfzJzFwlsWOfb1VquyM/6dO3eoV68evr6+HDhwgG7dunH+/HmuXLmCh4eHiSsXQgjxprp9+zYjRozgt99+w8rKitTUVMzMzMjKyjKeY2lpybRp0xg7dizm5uYmrFa8KaSF0oSqN25tHM9yNTyB25HxxmO+vr7s3LmTK1eu0LdvX3788UdUKhX9+vWTmXlCCCH+tdKlS3PgwAF++eUXrKysMDc3z560A/j4+KBQKEhLS+ODDz7A1dWVn3/+WbZyFH9LAqUJNatViazIOwBkRt6mf2AbwsLCjMdr1arF+vXr2b59O1988QWrVq3i0KFDfPXVV6YqWQghRAGgUCjo06cPt27dYsCAARgMBjQaDffv38fBwYFu3bphbm5OQkICAwYMwM3NjX379pm6bJGPSZe3iTVq3ITTQbdpUKUsd+/cJiMjg40bN9KwYUPjOT/88APDhg3jyy+/JDExka+++orjx49Tt25dE1YuhBCioDhx4gTDhg3jxo0bKBQKDAYDPXr0wN/fn6+++oqUlBQAvLy82LhxY47tHoUAaaE0ubZtAtDGRXD+3FnOnj1L+fLladasGYsXLzZ2MQwdOpQpU6bw4Ycf4ufnR61atejVqxfx8fGmLV4IIUSB0KBBAy5fvszMmTMxMzNDrVazfv165s+fz/bt2/nhhx9wcHAgPDycunXrUrx4cS5cvMS96GTjpFJRuEmgNLFnuxkkJydz69Yt9u/fz6hRoxg1ahRDhgwxbpE1bdo0Bg0axNChQxk5ciTx8fEMHTpUxrUIIYTIE+bm5nz00Udcv36dpk2bAhAXF0fz5s3Zt28fkZGRbNy4kSJFihD6KIz23xyh2byjdPnupIRKIYHS1KpXr45arUahULB+/XrMzMxYsGABK1euZM2aNTRu3JiwsDAUCgVLliyhefPmjBw5ko8//piNGzfyww8/mPoWhBBCFCClSpVi3759rF27FmdnZ5RKJRs3bsTV1RVbW1uio6NZuWmXcVJpUHgil++G/c1VRUEnYyjzgQoVKhAcHIyTkxNRUVGo1WoALly4QJcuXcjMzGTjxo00aNCA5ORkmjRpQkREBE2bNmXz5s2cP38ef39/E9+FEEKIgiYuLo4PP/yQpUuXGp/r2LEjq1avpu+Ky1wNTyAjIoSYtR9y9Mhh6tWrZ8JqhSlJC2U+0KJFCyB7x5wjR44Yn69evTrnz5+nbNmyNG3alO+++w5ra2t27dqFhYUFFy5coESJEvTo0YPU1FQTVS+EEKKgcnR0ZMmSJZw8eRI/v+wWye3bt+Pl4cFg7zgOjW9Mc/0ltFmZ1K9fn2+//dbEFQtTkUCZD7Rr1w4AW1tbNmzYkOOYq6srBw4cYMSIEYwcOZKhQ4fi4ODA3r17iYmJwcrKinv37jF+/HhTlC6EEKIQqFevHteuXWPWrFmo1WqSk5Pp0qkjo/p3Y/GihUyePBmAsWPH0qtXrxyLpIvCQbq884Hk5GTs7OxwcnLCYDAQGRmJmZnZc+etXLmS4cOHU6VKFTZt2kRoaCjNmjWjfPnyXLx4kV9//ZWuXbua4A6EEEIUFvfv32fQoEEcPXoUyN5VZ+XKlTx+/JixY8cCUK5cOX777TfZ2a0QkUCZTxQrVozIyEi0Wi179uwhICDgheedO3eOwMBAsrKy2LRpEzExMXTp0oVSpUoRHR3N5cuXKVGixOstXgghRKFiMBjYsGEDQ4cOJSkpCYCmTZvSrVs3Ro4cCYCdnR07d+7Msa6yKLikyzufqFu3LlqtluLFi7N+/fo/Pa9mzZqcP38ePz8/mjZtyuPHj1m0aBF37txBqVTSu3dv6WoQQgjxSikUCnr06EFoaCj9+vUD4PDhw4wbN47Ro0ejUChITEykcePGzJ8/X5a4KwQkUOYTnTt3BrL3WN2yZQuZmZl/eq6bmxu//fYbw4cPZ8SIEVy8eJEPPviAuLg4zpw5w9SpU19P0UIIIQo1BwcHfv75Z06dOoWHhwcZGRksXLiQ0qVLo1KpMBgMjB8/np49exp32xEFk3R55xNPnz6lSJEi1K5dmzNnzrBjxw7at2//t6/76aefeOedd6hatSrFihVj8+bNGAwGDhw4QPPmzV9D5UIIIQRkZWUxdepUZs2ahcFgQKlUolQq0el0KBQK/Pz82LZtm3G2uChYJFDmI46OjqjValxdXalWrRqrVq16qdedPXuWwMBAtFotxYoV49KlSzg6OhIcHIyrq+srrloIIYT4r/v379O+fXuuX78OZHePPwuX5ubmrF69mk6dOpm4SpHXpMs7H6lQoQIxMTEEBgaybds247aLf6dWrVpcuHCB0qVLc/nyZdzc3IiNjaVnz57o9bIdlhBCiNfHx8eHa9eu8f3336NWqzEYDOh0OgwGA5mZmXTu3JnJkyej0+lMXarIQxIo85FnM7uLFi1KUlISe/fufenXPhtXOWzYMCIiIjA3N+fw4cPMmjXrVZUrhBBCvJBCoWD48OFER0cbZ3lrtVq0Wi0qlYovv/ySgIAAYmJiTFypyCsSKPORXr16Adld2JUrV/7L2d4vYm5uzqJFi/jxxx+NY1amTJnCqVOnXkW5QgghxF9ycHDg2LFjbNu2DY1Gk91aqTegcvDg1OnfqVatGufOnTN1mSIPyBjKfMbCwoISJUrQv39/Zs6cyZMnT7CysvrH1zlz5gxt27YlNjYWS0tLIiIicHBwyPuChRBCiJeQlZVFm7btCPZsg8bTj4yIEDJ2fkFyUiKLFy/m7bffNnWJIhekhTKf8fHx4cGDB/To0YOUlBR27979r65Tu3ZtgoOD8fHxIS0tjTJly3E3OgmtTsZUCiGEeP3MzMxYumYzGs/sWd4aTz+SDBosLCwYOnQob7/99kvPHRD5j9rUBYicGjRowM1bIYQnZlGtRk3Wr1//3HaKWVlZREdHExUVZfyKjIzM8fjZV3R0NCiUKAM+oPm8Y1TysmfziHqoVfJZQgghxOvl7WRFJS97roYnkBV5B218JEkGPQqFgp9//pnLly+zadMmihcvbupSxT8kXd75zL79Bxi4+hoaTz8sUqO4+90IOnfqSGxsrDEkvmgQs4ODA25ubjm+3N3dCQoKYtP+43gNX2o899D4xpR0sXmdtyWEEEIAoNXpCY1NxZp0qletQnh4uPGYpaUllpaWrF27llatWpmwSvFPSaDMZ+48SaLF/GPGx+FLhlHa3Z6KFSvi7u7+XGh0c3PD1dUVCwuL5661cOFC3n33XQLf6sop63rGMSszmzkzaED/13lbQgghxHNSUlKoX78+V65cMT6nVCrR6/XMmDGDjz76CKVSetTeBBIo8xmtTk+F8StIt3JDnRCO86Wf8HR3Z8uWLf/oOt999x0jR45kwoQJVK5cmf4DBhL8MIqvp09mxfIf+fXXXwkMDHxFdyGEEEK8nIyMDDp27Mj+/ftRKBQ59v1u27Ytq1evlkmlbwCJ/fmMWqXk8uy+RP80mrvfj8DW2po9e/aQmJj40tdYunQpI0eOZOzYscyZM4eEhATMzdSUK+rM0u+/o3v37vTs2ZN9+/a9wjsRQggh/p5Go2H37t307dsXg8GAQqEwHtu9ezdly5YlKCjIhBWKlyGBMh+y0Jiz6MvPwKDnt99+IyMjg23btr3Ua3/88UeGDx/O6NGjmT9/PgqFgoSEBBwcHFAoFKhUKn7++WcCAgLo0qULx48ff8V3I4QQQvy1Z3+bJkyYwP92nEZFRVGlShWWLl36J68W+YEEynxq4MCB+Pn5GR8vXrz4b1+zYsUKhg4dyogRI/j222+Nn/Li4+Oxt7c3nmdmZsaGDRuoW7cu7dq14/z583l/A0IIIcQ/oFAomDt3Ll9++aXxMYCNjQ16vZ7hw4fTqFEjsrKyTFmm+BMSKPOxjRs3AqBWq/n99985e/bsn567atUqBg8ezNChQ1m4cGGOLoP4+Pjnxp9YWFiwbds2/P39CQgIIDg4+JXcgxBCCPFPTJo0iSVLlgDZDSApKSkUKVIEc3Nzjh8/jr2DI5sPnpR1lfMZCZT5WMWKFQkMDESr1QLQvn377HUl/8eaNWsYOHAggwcP5rvvvntuRtyzLu//ZWNjw+7duylatCgtW7bk7t27r+Q+hBBCiH9i2LBhrF27FgBra2tiYmLQaDTUqFUL+66fM/63eBp/sUNCZT4igTKf+/HHH9FoNMaxkJ06dcqxk8D69evp168f/fv3Z+nSpS9cXuF/u7z/yNHRkf3792NnZ0fz5s0JCwt7ZfcihBBCvKwePXqwfft2dDodzs7OJCUlce1+pHGnnfA0NTuP/G7iKsUzEijzOQcHB6ZOnYrBYCAzM5NLly4xcOBA9Ho9GzdupE+fPvTp04dly5b96VpdL+ry/iNXV1cOHDgAQIsWLXjy5MmruBUhhBDiHwkICODAgQNotVo8PDxIjwkjIyIEgIyIEN5q3TjHwujCdGQdyjeAVqvFy8uLJ0+e0KVLF7Zu3UqXLl3Yvn073bt35+eff0alUv3p68uUKUPHjh2ZM2fOX77PnTt3aNiwIW5ubhw+fBhHR8e8vhUhhBDiH7ty5QqtW7dGpVLxJDoGbIpQ2tOJG8HXsLS0JCoqCltbW1OXWahJC+UbQK1Ws3LlSgD27NlD//792bx5M1WrVmXlypV/GSbhr7u8/8jX15eDBw/y6NEj2rZtS3Jycp7UL4QQQuRG5cqVOX78OGZmZhRxdsLGkMqN4Gs4ODiQlpZGqVKlyMzMNHWZhZoEyjdEQEAAvr6+pGdksnr7AXxK+XLp0iWOHDnyt6/9uy7vP/L392ffvn0EBwc/N15TCCGEMJXSpUtz8uRJHB0dUavV+Pr6Eh8fj1qtJjo6mipVqqDT6UxdZqElgfINsvLnVbj3n4vX8KWUePs/NG/Rkrfeeusvl/xJT08nMzPzH21bVaNGDXbt2sXp06fp3r27rPklhBAiX/Dy8uLYsWP4+Pjw5MkTmjZtalwJ5caNG7Rq1eq5hdHF6yGB8g3i7lsBjUf27LZ7CToGjfmAEiVK0K5dOyIjI1/4mvj4eICX6vL+o4YNG7Jlyxb27t1L//795VOfEEKIfKFIkSL89ttv1KhRg9OnTzNw4EDjsUOHDvH222+brrhCTALlG8TbyYoKntmDjjMiQujdoSXDhg0jMzOTjh07kpqa+txrngXKf9JC+Uzr1q1Zt24dGzZs4J133pFPfUIIIfIFW1tbdu3aRUBAAL/88guTJk0yzidYvnw506dPN3GFhY8EyjeIWqVk68gGzG5kTeSqieh1WkaPHk3btm0JDg6mb9++6PU5F3lNSEgA/l2gBAgMDOSnn35i2bJlL9xjVQghhDAFCwsLfv31V/r06cPs2bOZMmUKVlZWAHz22Wf88MMPJq6wcJFA+YZRq5R0b9OEPr17AWBpacmPP/5IxYoV2bZtG5MmTcpx/r/t8v6j/v37s2jRIubPn8+0adP+9XWEEEKIvKRWq1m+fDljx45l6tSpTJgwAWdnZyB7t50NGzaYuMLCQwLlG2rx4sXY2dmRlpZG6dKlOXPmDK6ursydO5fvv//eeF5uurz/aOTIkXz55ZdMmzaNr7/+OlfXEkIIIfKKUqlk3rx5fP7553z++ef069cPNzc3IHu3nU2bNpm4wsJBAuUbys7OjhUrVgCgUCjo1KkTkZGRWFhYMHr0aPbu3Qtkd3krlUpsbGxy/Z6TJk1i8uTJTJw4kaVLl+b6ekIIIUReUCgUfPLJJ/znP/9hwYIFBAQEGFsqu3brztwlP8u+36+YBMo3WJcuXWjatCkhISE0bdqUDz74gPT0dPR6PYGBgVy5coX4+Hjs7Oz+dFvGf2rGjBmMHj2ad955hzVr1uTJNYUQQoi8MHr0aH755Rd++eUX6tati7WNLe795rLwgTMtZ++TUPkKydaLb7gnT55QrFgxFAoFYWFhbN++nSFDhgDZ3dx9+/Zl586d3L9/P8/eU6/XM2TIEFatWsWmTZvo1KlTnl1bCCGEyK0dO3bQvXt3KtRtRnTtkcbntw+rTiUfdxNWVnBJC+UbztXVla+//pqMjAx69+7N4MGD+e233zAzMyM+Pp4flv2IlVuJPP1UplQq+eGHH+jSpQvdu3fn4MGDeXZtIYQQIrc6dOjA3r17uXXhJIrYUCB7ub12jWvLaiWviLRQFgAGgwF/f39u3LjB3r17ad26NTdu3KBO3XpYdfoUjacf5d2t2T66EWpV3n2GyMzMpFOnThw7dowDBw5Qr169PLu2EEIIkVsXL16kdUAbVPZuRN0NBoOet956i40bN5q6tAJHWigLAIVCwc6dO1EqlfTu3ZvMzEzKlSvH/lMX0Xhm76xzPTKFC7ce5un7mpubs2nTJmrUqEHbtm25dOlSnl5fCCGEyI1q1apx/NhRzDPi0ZibAbBp0yYWLlxo4soKHgmUBUTJkiWZMGECsbGxjB07FoDqZYrjqkoDspv6G1f35+7du3n6vlZWVuzYsQM/Pz9atWrFjRs38vT6QgghRG6ULVuWEydOUKxYMeNz7777LufOnTNhVQWPdHkXIDqdjqJFixIVFcWNGzcoU6YMu/bsoXOft6nsW5QL586iVqs5f/48lStXztP3fvr0KU2aNCEuLo7jx4/j4+OTp9cXQgghcuPJkyc0aNCA27dvA2BmZkZ0dHSuNv4Q/yUtlAWISqVi69atGAwGOnTogMFgoKyfH9q4CGZ9MYO33noLrVZL1apVOXr0aJ6+t7OzMwcOHMDS0pLmzZsTHh6ep9cXQgghcsPV1ZVz587h6uoKQFZWFuXKlZNJOnlEAmUBU7t2bbp3787t27f55ptvKF68OGq1mjt37rBx40ZGjhyJwWCgSZMmeb57gLu7OwcPHkSr1dKyZUtiYmLy9PpCCCFEbtjb23P58mXUajUAjx8/pmXLliauqmCQQFkArVy5EhsbGyZNmkRycjI+Pj7GJv5Fixbx6aefAtC1a1cWLVqUp+9dvHhxDh48yNOnT2ndujUJCQl5en0hhBAiNzw8PHL87fvtt9+YNm2aCSsqGGQMZQG1adMmunbtSuPGjbGyskKtVrN9+3bj8QULFjBu3DgAJk+ezBdffJGn73/16lUaN26Mv78/+/btw9raOk+vL4QQQvxber2e2rVrExQUREZGBgAHDhygRYsWJq7szSWBsgCrV68ep0+fpn379ty5c+e5GdjLly837qrTv39/VqxYgUKhyLP3P3PmDC1atKBu3brs2LEDjUaTZ9cWQgghcuP06dPUq1cPOzs7EhMTQaHkdNBtapQtkadrNhcWEigLsNjYWNzc3FCr1Wi1WtLT01GpVDnOWbt2Lb179wagRYsW7N2797lzcuPIkSO0adOGgIAANmzYgJmZWZ5dWwghhMiNAQMGsGvXLlLT0rHv+jkaTz8qetmxZUR9CZX/kPy0CjAnJydmzpxJeno6Wp2eU0F3ntuCsVevXmzatAmFQsHBgwepVq2asfk/LzRp0oSNGzeyc+dOBg0ahF6fd1tACiGEELnx5ZdfkpGRQfueA40bgQSFJxIam2riyt48EigLuPfffx/v4iVw7zeXfuvv0OW7k8+FysDAQDZv3oxCoeDq1av4+voSHx+fZzW0a9eO1atXs3btWkaNGiVLNAghhMgXPDw8mDJlCpt/XoqHJgvI3gjk8I5fTVzZm0e6vAuBfacuMXxHhPFxjahd9GjTlFatWuVY0HXbtm106dIFg8GAg4MDV65cwdvbO8/qeDZm8/333+err77K0/GaQgghxL+RkZFBxYoVKVrMm6cZCq6eOgQGPTdv3qRMmTKmLu+NIS2UhUDz2pXxc86eEJMREcLWVcvo3r07RYoUoVmzZnz99dfcunWLjh07snnzZpRKJfHx8ZQpU4bLly/nWR2DBw9mwYIFzJkzJ89nlQshhBD/hkajYcGCBRw+9Bt9O7UCQ3YvXs2aNfN0CFhBJy2UhYRWp+dhbAor/jOXmV/MQK/XU6VKFdzc3Dh69Cjp6emUKlWK9u3b4+DgwPTp0zEYDKhUKnbu3ElAQECe1TJjxgymTJnCggULjPuOCyGEEKbUvn174zJCUVFRAFSrVo0LFy6YuLI3gwTKQujBgwe0atWK27dvY2Njw9KlS7G1tWXnzp3s2rWLsLAwLCwsSE9PN3ZLL1n6A8079cDbySrXM98MBgOTJk1izpw5/PjjjwwePDgvbksIIYT4127fvo2/vz+1a9fm1KlTQPZ6lePHj+frr782cXX5nwTKQspgMDBr1iw+/fRTdDodTZo0Ye3atbi5uXH16lV27tzJzz//TEhICCiUuPebi8bTj/Lu1mwf3ShPQuXIkSNZunQpa9eupXv37nl0Z0IIIcS/M2nSJBYsWEBmZmaO5/fs2ZOnPXUFkQTKQu7+/fu0bduWmzdvYm5uzty5cxk1ahRKZXZgXL58OcMnTsFr+FLja2pG7Wbc232oW7duribW6PV6BgwYwLp169i6dSvt2rXL9f0IIYQQ/1ZSUhKlS5cmJSUFg8FAlSpVOHnyJCqVisePH+Pi4mLqEvMtmZRTyPn4+BAcHMwXX3yBTqdjzJgxVKlShWvXrgHZE2lWfb+AzMfZe4FnRIRwaPsG6tevT+XKlVm8ePG/3q9bqVTy008/0b59e9566y0OHz6cZ/clhBBC/FO2trbMmTOH5ORksrKyOHXqFH379kWn01G2bFlZ9u4vSAulMLp58yZdunTh5s2bKJVKJk6cyNSpU7G0tGTt+g0MGj0RXUIU2qxMBg8eTHx8PNu2bUOj0dC7d2/eeecdqlev/o/fNyMjgw4dOnD69GkOHjxI7dq1X8HdCSGEEH9Pr9dTrVo1rly5goODA926dePChQtcvHiRhg0bcuzYMVOXmC9JC6UwKlu2LEFBQUybNg2AOXPm4Ofnx4EDB+jVozsrF87BoNehUChYvnw55cuX5+HDh3z44Yfs27ePGjVqUKNGDZYtW0ZKSspLv69Go2HLli1UrlyZgIAArl69+qpuUQghhPhLSqWSZcuWAWBjY8OKFSvYunUrdnZ2HD9+nCmffsa96OTnNgkp7KSFUrzQlStX6N69O7dv38ZgMNCrV6/sdboOH6Z3797GLRTHjBnD/PnzMRgM7Nmzh++//57du3dja2tL3759GT58OJUqVXqp90xISKBZs2aEhYVx/Phx/Pz8XuUtCiGEEH+qevXqXLx4ETs7O4YMGcKkSZPw9CqKa5/ZaDz9qORlz+YR9WTP7/8ngVL8qYyMDKZNm8aXX36JUqnExsaGr7/+GktLS/r27WscSzJw4EB++OEH1Go1AA8fPmTZsmUsW7aMyMhI6tatyzvvvEO3bt2wtLT8y/eMiYmhcePGJCUlcfz4cYoXL/7K71MIIYT4XydPnqRBgwaULFmSyMhIHj58yKb9x5kVZG4859D4xpR0sTFhlfmHBErxt86cOUPv3r158OABer2ehg0b0rFjRz744AMMBgMKhYLAwEBWr16NRqMxvi4rK4vt27ezZMkSDhw4gKOjIwMHDmTYsGGULVv2T98vIiKChg0bolAoOH78OB4eHq/jNoUQQogcvLy8iIiIwMLCgvfff5/xE9+n3LvLpIXyBSRQipeSmprK5MmT+eabb7C0tESr1dK2bVu2bduGSqVCoVDQrFkzNm/ejLW19XOvv3PnDkuXLuWnn34iJiaGJk2a8M4779ClSxfMzc2fO//+/fs0aNAAJycnjhw5grOz8+u4TSGEEMLo888/57PPPsPd3Z20tDSuXr2Kd/ESWLoUIzHinoTJP5BAKf6Rw4cPM3DgQB4/foxer8fZ2ZknT55gYWEBZI852blzJw4ODi98fUZGBps3b2bJkiUcPXoUFxcXBg8ezLBhwyhZsmSOc2/cuEGjRo3w8fHh4MGD2NnZverbE0IIIYzu3LlD6dKlAVCpVHz88cdMnz4dyO5Nkx60/5JAKf6xxMREJkyYwLJly3B0dCQuLg4AOzs7FAoFPj4+7Nu3D1dX17+8zo0bN1iyZAkrV64kPj6eVq1a8c4779ChQwfjeMxLly7RtGlTKleuzJ49e7Cysnrl9yeEEEI8U716dSIjI4mPj8fKyoqYmBgAfv31V7p27Wri6vIPaasV/5idnR0//PADu3btQqPRYGlpiZmZGYmJiaBQEp6YRcPGTXj06NFfXqdcuXIsWLCA8PBwVqxYQWJiIoGBgRQvXpzPPvuMR48eUbVqVXbv3s358+d56623ntsOSwghhHiVunfvTmxsLJmZmcYwCXDgwAETVpX/SAulyJXY2FhGjx7N2rVrsbG1wyZwKhoPPzIeh/B07UfUr1eXcuXKUaxYMeOXt7c3Xl5eLxw7eeXKFZYsWcKqVatITU2lXbt2vPPOO6hUKjp27EiHDh1Yt26dsQVTCCGEeJXu379PyZIl6dKlC1u3bjWucFKhQgWCgoJMXF3+IYFS5Ilff/2VkR9Oxbr7bONzT5aPQhf/mOLFixMTE2PsGgdQKBS4ubk9FzSffe/o6Mjhw4dZunQply5dwtvbm4YNG7Ju3Tr69u3L8uXLjfuNCyGEEK9S7dq1cXV15fTp0zx9+hQAMzMzUlJSMDMzM3F1+YMESpFnwh9H0uKrPaRZupIZeZvHKyegVimxsLDgwIEDVKhQgUePHv3pV2hoKKmpqcbrqdVqPDw8cHJyIikpidDQUHQ6HQaDgRYtW/HdLxsp4Wwts+yEEEK8Ul9//TUff/wxU6dO5aOPPkKpVKLX6zl//vy/2nK4IJJAKfJUllbHtz+tYfr7Y8jMSCc9PR3IDocbNmygS5cuf/pag8FAXFzcnwbOBw8e8OjRI/QGcO8/F42HHxU8bdk6soGESiGEEK9MaGgoxYsX56uvvmLSpEnG5xcuXMioUaNMWFn+IYFSvBKPHj1i8ODBHDx4MMfzY8eOZf78+SgUin98zVOnTtGvXz+iUg0UGfgf4/O/DqhAzbKyo44QQohXp169emg0Go4cOWJ8rk+fPvzyyy+mKyofkWYd8UoUK1aMffv2sWjRIiwsLFAqlSgUCr755hsqVKhASEjIS18rIyODDz/8kIYNG+Lm5sb5I3up4GGbfSwihBZ1qnD16tVXdStCCCEEPXr04MSJEwD4+PgAMtP7jyRQildGqVQycuRIgoKCqF69unFm3PXr1ylXrhzTp08nIyPjL69x5coVatasybx58/jiiy84fvw4Zcv4sXVUA75r5070mkkkJsRTs2ZNtm/f/jpuSwghRCHUtWtXtFotAG+//TYAT6JjOHcrFK1Ob8rS8gUJlOKV8/X15fTp08yaNQuVSgWAXq9n6tSpVKlShWPHjj33Gq1Wy6xZs6hZsyYKhYJz587x4YcfGl+vVilp06A6c+dkzyrPzMykU6dOzJ49GxnFIYQQIq95eXlRpUoVIHvJIBRK3PvNpduKIAK/O1XoQ6UESvFaqFQqPvzwQ65cuWLsKjAYDDx9+pTGjRszZMgQ41IMt2/fplGjRnzyySdMmDCBs2fPUrly5Rded8yYMbRq1QobGxsAJk2axMCBA/+25VMIIYT4p5o3bw5kb/Bh7uSJxtMPgKvhCYTGpv7VSws8CZTitfL39+fWrVuMHDkSgOjoaEqWLMnGjRspU6YMAwYMoEqVKjx58oTjx48za9YsNBrNn15PqVSyYsUKLCws8PPL/oe9evVqmjZtSlRU1Gu5JyGEEIVDo0aNADh+/DjmmYlkRGTPB6jkZY+3U+HeGlgCpXjtzMzMWLRoEYcPH8bCwoJ79+6hNjNHae/Oz6t+wdHRkU2bNlGvXr2Xup6Hhwc//vgjISEhBAQEoNPpuHbtGrVq1eLKlSuv+G6EEEIUFg4ODgDs2bOH9LRUIldNpFHSETaPqFfol68r3HcvTKpJkybExsZStrw/5u0mY9X9K8qM/gG1uYbatWszY8aMl+667tixIyNGjODIkSMMGTKEpKQk9Ho99evXZ9u2ba/4ToQQQhQGzybl/P7779nfG/SYpcUW+jAJEiiFiVlaWrLryO/GcSjp1m6kKa3o0KEDU6dOpWrVqhw/fvylrjV37lxKlCjB+fPnGTt2LGFhYZQuXZouXbowa9YsmawjhBAiV3Q6HZA9B+DZlovx8fEmrCj/kEApTM7byYpKXvYAOOgTePrwFhs3bsTHxwdzc3MaNWrE22+/TWxs7F9ex8rKijVr1nD9+nVUKhVjx47l8uXLtG3blsmTJ9O/f3/jzj1CCCHEP/UsUCqV/41PMl4/mwRKYXJqlZLNI+pxaHxjzs/sSUz0E9q2bcudO3e4cuUK/v7+bNiwgbJly7J69eq/bGmsWrUqs2bNYt68ebRr147Ro0eza9cuhg0bxsaNG2natCmRkZGv8e6EEEIUFM+6vA0GA1lZWQDExMSYsqR8QwKlyBfUKiUlXWxQq5Q4ODiwa9cugoOD8ff3Jzg4mJSUFBwcHOjbty+tWrXizp07f3qtcePG0aJFCwYMGMCnn37KiBEj+OGHH5g0aRIPHz6kVq1aXL58+fXdnBBCiALhWQtltWrVjM/FxcWZqpx8RQKlyLfKly/PtWvX2LZtG87Ozty+fRuNRsPFixepUKECX3zxBZmZmc+9TqlUsnLlSjIyMhg6dCj/+c9/ePvtt5k+fTofffQRLi4u1K9fny1btpjgroQQQrypnnVvN2nSBMheYzk5OdmEFeUfEihFvtexY0ciIyOZNWsWALGxsZiZmfHpp59StWpV496qf+Tp6cmyZcvYtm0bP/74I99//z2DBg3ivffeY8yYMbRt25bAwEBmzpwpk3WEEEK8lCNHjgD/3ctbp9PJ2Pz/J4FSvBGUSiUffvghT58+pV+/fqSkpKDX63nw4AENGzZk6NChz03a6dKlC0OHDuW9994jJCSEH374gX79+jFkyBC6du3Kp59+yscff0y/fv3kF4IQQoi/ZDAYjFsFP378mCJFiqBQKNDr9S/sLStsFAZpnhFvoNDQUHr16sWpU6cAUKvVODg48M0339CrVy8UCgUAKSkpVKtWDRsbG06fPo1KpWLAgAGsW7eODRs2kJWVxcCBA6lcuTJbt27F3d3dlLclhBAin7p48SLVq1cHoFevXjx8+JBHYeE8Tsri/rXzFPX0MHGFpiUtlOKN5O3tzcmTJzl69Cje3t5otVqePn1Knz59aNGiBXfv3gXA2tqaNWvWEBQUxJQpU1CpVKxYsYJu3brRo0cPLCwsOHbsGKGhodSsWZNLly6Z+M6EEELkR6tWrcLOzg6Ae/fuUaq0H+btJuM1fCkDfglCq9ObuELTkkAp3miNGjXiwYMHfP/991hbWwNw+PBhypUrZ5y0U716dWbMmMGcOXM4dOgQarWaVatW0aVLF7p160ZUVBTnzp3Dzc2NBg0asHnzZhPflRBCiPxEq9Wydu1aatWqBcCdO3dQ2rqgtfcC4G5cFqGxqaYs0eQkUIo3nkKhYPjw4URFRTF27FgUCgVZWVl88sknlC5dmhMnTjBx4kSaNGlC//79iY2NRa1Ws3r1ajp06MBbb73F1atXOXbsGO3bt+ett95ixowZMllHCCEEAAcOHCAqKsoYKJ8+fcrGFd+TERECQCUve7ydrExZoslJoBQFhpWVFQsWLODhw4cEBAQA2WMtGzZsSPfu3fn2229JTU1l2LBhxm2z1q5dS5s2bejSpQsnTpxg3bp1TJ06lSlTptCnTx/S0tJMfFdCCCFMbdWqVZQrVw5PT0/jLjmpKclErprIvGb2bB5Rr9Dv5y2TckSB9fvvv9O/f39u374NgEajoU+fPixfvpwff/yRwYMHA5CZmclbb73FwYMH2blzJ82bN+fXX39lwIABVKhQgW3btuHhUbgHWwshRGGVlJSEm5sbU6ZMwcLCggkTJmAwGFAqlXh5efHw4UPjRNDCrHDHaVGg1alTh1u3bvHzzz9jb29PRkYGy5cvx9ramlGjRnHzVgj3opNRqtTGbRk7dOjA4cOH6datG8ePHyc8PJyaNWty8eJFU9+OEEIIE9i0aRNpaWn07t07x/a/ZmZmDBw4UMLk/5MWSlEopKamMnPmTGbNmoVerweFEq9B81G7lqKSV3Z3hTYrk44dO3Ly5En27NlDo0aNiIiIoHPnzly7do2ff/6Zrl27mvpWhBBCvEbNmzfHYDBQt25dZs6cCWQvVafVarl58yZlypQxcYX5g7RQikLBysqKGTNmEBoaSufOnVE7uKN2LQXA1fAEHsamYGFhwbZt26hbty5t27bl5MmTeHp6cvToUTp27Ei3bt2YPn26TNYRQohCIiwsjMOHD1OsWDFmzpxJjRo1ALC3t6d69eoSJv9AAqUoVLy8vNiyZQvHdm/GEPMAgIyIECoUd2fjxo1YWlqyfft2atasSUBAAKdPn8bS0pK1a9cyffp0PvvsM3r16iWTdYQQohBYvXo1arWaX375hREjRnDv3j0A4uLi6Nu3r4mry1+ky1sUWllaHd8sX8Pkd4eSlZkBQKlSpdi8eTOlSpWiTZs2XLlyhQMHDhiXiti4cSP9+/fH39+fbdu24enpacpbEEII8YoYDAZ8fX15+PAhHTp0oE6dOnz00UcYDAYUCgURERGyu9ofSKAUhV5aWhqDBw9m3bp1xuc6dOjAnDlzGDJkCNeuXePgwYPGro6LFy/SsWNHDAYD27ZtMz4vhBCi4NixYwcdO3akbNmy7Ny5kypVquDt7c3169epU6cOp0+fNnWJ+Yp0eYtC71mX9rVr14zLA+3YsYPy5ctTpUoVypQpQ8uWLY0zvatVq8a5c+fw8vKiUaNGbNiwwZTlCyGEyGNPnz5lwIABqFQqDh06xPTp07GwsMDF1Q21oyf9Bww0dYn5jgRKIf6fv78/ERERTJ8+HaVSiV6vZ9GiRQQFBWFvb0/Lli25cuUKAB4eHhw9epROnTrRo0cPpk6dKpN1hBCiAEhLS6NDhw7Ex8fTt29fHjx4wM8//8xHkz/mtk8nvIYvZWdm2UK/d/f/ki5vIV4gLCyMVq1acePGDeNzarUaS0tLTpw4QaVKlYDsMTZffPEFU6ZMoXv37vz0009YWRXu7beEEOJNpdPp6N69O7t27SIjI4OzZ88yYsQIYmNjeZyix23wIuO5h8Y3pqSLjQmrzV+khVKIFyhatCjBwcHMnz8flUoFgFarJSkpiWrVqrFy5Uogex/xTz75hI0bN7Jz504aNWpEeHi4KUsXQgjxLxgMBsaPH8/WrVupXbs25cqV49SpU1y4cIH79++THv0IVUL273fZu/t50kIpxN+4desW3bt35+rVqzmeb9S4CR9/uYBmNSuiVim5dOkSHTt2RKfTsW3bNmrWrGmiioUQQvxT8+bNY8KECcybN4+PP/6Ydu3asXHjRgBUKhUlS5bkzLnzxGUq8XayKvR7d/8v+WkI8TfKlCnDhQsXmDZtGgqFIrvFUqEkpHhHhm0Lo9qkNYSGhVO1alXOnj2Lt7c3jRo1Yv369aYuXQghxEvYsGEDEyZM4MMPP0SlUpGWlmYMk46OjtjZ2bF3714c7e0o6WIjYfIF5CcixEtQq9V8+umnnD17Fl9fX8ydPNF4+gGQaOZI+ZoNmTJlCtbW1hw5coTAwEB69uzJZ599lr3VoxBCiHzp+PHj9OvXj969e1O2bFnGjx9v3J+7WLFiJCQk8Ouvv1KyZEkTV5q/SZe3EP9QWloaH3z4ERvji6Px9CMjIoTIVRNRKrK34/r8888ZOnQoc+fO5eOPP6Zr166sXLlSJusIIUQ+c+PGDerXr0+5cuWwsbFh//79QPb4eFtbWxITE1mwYAFjx441caX5nwRKIf6lvfv28/Z7H/Lk3nXjTjvPFCtWjHnz5qFUKunXrx9ly5Zl27ZtFC1a1ETVCiGE+KPIyEjq1KlDVlYWiYmJWFhYkJKSYtxa18zMjD59+rB8+XJji6X4cxIohciFuLg4Ro8ezZo1a1AoFBgMBmxtbUlKSgKy17YcP348U6dOJSsri23bthm3cRRCCGEaycnJ1KlTh9u3b5OZmUmjRo34/fffUalUGAwGDAYDVapU4ciRI1hYWJi63DeCBEoh8sD69et55513SEpKQqfT4e7ujrm5OaGhoQDUqFGDrKwsbt26xfLly+nVq5eJKxZCiMIpPT2dqlWrcvPmTTw8PKhXrx6bNm2ic+fObN26FQAXFxcuX76Mp6enaYt9g8ikHCHyQI8ePbh27RotWrQAsrtSIiIieP/99ylRogTnz5/nypUrODk50bt3b6ZMmSKTdYQQ4jW7du0a3t7e3Lx5k7Zt21KuXDm2bt3Kf/7zH5ydnYHsJYJ27NghYfIfkkApRB7x8vJiz549LFq0CHNzc7RaLXPmzKFhw4Zs2rSJ4sWLExERgUKhYMaMGXTu3JmUlBRTly2EEAVeVlYWM2bMoEqVKkRHR/POO+8QEhLC5cuX2b9/P28PHcbq7QdAoWThwoXUrl3b1CW/caTLW4hXICQkhJ49e3Lp0iUAvL29OXbsGJcuXWLMmDE8evQIAGdnZ06eOo2Zo4cslCuEEK/AxYsXGTx4MFevXsVgMNCrVy927tyJt7c327dvJzziMX1WXkZZpATqxAhufjtEfhf/C/ITE+IV8PPz4+zZs8bF0ENDQ/H19SU5OZnQ0FA2bNhAkSJFeBobR9OZu2g27yiB351Cq5NucCGEyAvp6el89NFH1KpVi6SkJBQKBTVr1mTdunU0aNCAtm3bUqVKFZp17I6ySAkAtHaehMammrbwN5S0UArxip0/f54uXboQFhYGwFtvvcWaNWswNzdn2vzv+elJMeO5h8Y3pqSLjalKFUKIAuHkyZMMGTKE+/fvM3ToUFasWIGtrS2RkZF4eXkRHh5uPLd4CR9KDFvIg0QDlbzs2TyinrRQ/gsSKIV4DdLS0hgzZgzLli0DwM3NjWPHjlGylC9tFxwiJCaDjIgQqj09xM4d22XNMyGE+BeSk5OZPHkyCxcupFatWsyYMYNu3boZV+D4o9q1a7N8+XLKly+PVqcnNDZVhh7lggRKIV6j/fv3ExgYSEpKCgqFgsWLF/P20GGcuX6P5rUqkZGeRuXKlTl79izm5uamLlcIId4YBw8eZOjQoURFRfHee++Rnp7Ot99+myNIKhQKWrduzeLFi/Hx8TFhtQWPBEohXrP4+Hi6dOnCkSNHAGjRogXbtm0jNjaWMmXKkJqaioeHB0FBQcZlLIQQQrxYfHw8EydO5Mcff6R06dJYWlpyNegaagd3tPGRYNCjVCrp2rUrc+bMwdvb29QlF0gSKIUwkaVLlzJixAj0ej329vYcPXoUBwcHKlasSFJSEtbW1pw7d45y5cqZulQhhMiXNm7cyLBhw0hKSjKu7WttY4t158/QePqR8TiEloYrzPxihmx9+4rJQAEhTGTYsGE8ePAAb29vEhISqFKlCqtXr+bChQvY2dmRkpJCpUqV2Ldvn6lLFUKIfEOv17N9+3Z8fHzo1q0bcXFxqFQq9Ho9er2eNJU1Gk8/ADQefkydu1DC5GsggVIIEypWrBgPHjxg1KhRAHz88cf06NGD/fv3Y2dnh1arJSAggMWLF5u40sJJq9NzLzpZlnMSwsRSU1NZt24drVq1wsrKik6dOvHgwQPj8YyMDAA0Gg2dWzSgrKslAJW87PF2sjJFyYWOdHkLkU+cOnWKFi1akJaWhoWFBYsWLWLcuHEkJSVhMBgYM2YMCxYskBngr0FWVhY7du3m4yOxpFm6oooPw/nST1iYm2NhYYGFhQWWlpZYWVlhZWWFRqPB3NwctVqNmZmZ8evZc+bm5pibmxufMzc3R2VmRoLWDC97DZYWGtRqNSqVCqVS+cL/fdnnMrVaolJ0FHeyztPZqjILVrwumZmZXL16lfPnz3P8+HGOHDlCRETEn56vUCioXbs2X331FQ0bNkShUMh/ryYggVKIfCQjI4MmTZrw+++/A9lrVu7du5eMjAxja+WWLVuwsLAwcaUFg16v5+HDh5w/f54dO3Zw/PhxIiIiyMzMRO3oidfwpcZzw5cMQxv353/U/hGFEvd+c7PHeEWEELlqIhjyoBX0b66rUChQKpXGL5VKZQzB5v8flp8FZWtra2xsbLCxscFcY8EVt5YkqBzwstDyn47FKeNXGisrK/mAI3JFq9Vy/fp1zp07x/nz5zl//jxXrlwhKysrx3kajcbYCvmMvb097733HmPGjMHJyel1li1eQG3qAoQQ/6XRaDh9+jTffPMN48aNY9OmTbi5uaHT6TAzM2Pv3r3UqFGDw4cP4+LiYupy3xgGg4GoqCiuXbtGUFAQp06d4uzZs4SFhRkH8j+jUqnw8PCgVu3axNnAw+TsbrNL92+QmpxEfHw8cXFxxMfHExsbS1xcHLGxsURERPDo0SOioqKIjY0lOTmZ9PR0srKy0Ol0Od5H7eD+3zFenn7Zs1HzIKz+3XUNBgM6ne659fj+9rqOnngN7wZAeLqa2s3bPVevQqEwBlSNRoONjQ3Ozs54eXnh4+ND+fLl8fX1xdXVFQcHB+zt7bG2sSU8IUNakQoJnU5HSEiIMTieO3eOy5cvk5aWBkDx4sUxNzc3fkixsbUjXW2DNj4yR5isVq0aX3zxBa1bt5YPNPmItFAKkU/duXOHOnXq8PTpU2OLko2NDfHx8bi6unLkyBGZAf4CCQkJBAcHG8PjpUuXCAoKIjEx8YXnW1lZ4e/vT8eOHenduzclS5YEslsvI59Ec+rKLeLD7nDv7h0ePnzIw4cPiYqKIj4+nuTkZDIzM58LpX/rDy2Juuh7qA9/g42VJTY2NlhZWRm71TUaTY7udLVajUKhICsri6ysLDIzM3N8n5ml5W6pLmRYu2OWGIH9uWVoMzNynJuZmZnj+2eB92XrzbMW1RdcU6XMDqXPAqmjoyNFihTBycmJIkWK4ObmhpeXF97e3pQoUQJvb29sbGyMoUK6OfMPg8HAvXv3crQ8XrhwgeTkZABKly5NjRo18Pb2JiwsjAMHDvDkyRPUajVarRaFUoVH/68xc/clIyKE2PWT6dmjO1999RXu7u4mvjvxIhIohcjHtFotXbt2Zdu2bUB2K5CrqytRUVFYWFiwY8cOWrRoYeIqTSM9PZ2bN28SFBTEtWvXjAHy0aNHwH+7d/83LBUpUsTYWmZmZkZkZCRhYWHExMSQmJhIamoqWVlZ/ygkKpVKLC0tsbOzw8XFBS8vL4oWLYqLiwtOTk44Ozvj7Oyc43tbO3siEjPzPPz8m1Cl1+uNQTMjI+O57zMyMkhLzyA8IQM7VSa6rKznzktNTSUpKYmEhATi4uKIjIzkyZMnxMfHk5SURFpaGpmZmcbWWpWDR94OKVAo8RjwNebupdFG3UW39yscHezx8PCgePHilCtXDj8/P0qWLImbmxuOjo6YmZn9+/cTRgaDgUePHhlbHZ8FyPj4eACKFi2Kr68vbm5uqNVq4uLiCA4OJiIi4rmu7Wf+d8jJwXGN8HW1fR23I/4lCZRCvAHWrVtH3759jeHI29ub0NBQFAoF33//PcOGDTNxha+OTqfj7t27zwXHkJAQnv36sra2Rm8ArYUDWXGPnxs3CPCyv+qUSiVmZmbGgPis27ZkyZKUKlUKLy+vHOHQyckJS0vLvL/xAk6r0xP43SmuhidQycue9W/XJPThAy5dusSNGzcICQkhNDTUGEpTUlKMgfRF/u2YV5VKhZWVFfb29ri6uuLu7o67u7uxJdTd3R17B0cyzGzxL+GOi7MTanXhHi0WHh7O4cOHOXHihPH/r6SkJABji7pOpyMzMxOtVvvS1zUzM8PX15d69eoR+FZXvrtjTVBEouyv/YaQQCnEGyI0NJQGDRoYW+DcPTyJSQdtfCQTxo9j9uzZKJVv7i9cg8FAWFhYjtAYFBTEjRs3jOOnzMzMUKlU6HS6nC0bf9Elq1QqUavVWFhYYGtri5OTE+7u7pQoUYJy5cpRvnx5Y6uVra2tjMl6jXLbRZ2amsrt27e5evUq12/cZHt6GVI0zijjHpGx8wuSkxKN41j/9Z+6P+ma12g02Nra4uzsjIuLC66urri5uRm7552dnSlSpAiurq64uLjg4uKS77dTTU9PJ/xxJFfuhqNPfEJ0VCR3794lODiYe/fuERkZaVx14u+oVCocHBywsrIiMTGRhISE586xt7enSZMmNG7cmEaNGlG5cuUcYV2GMLxZJFAK8QbJyspi2LBhrFj583//yD0OIfLnibRv15Z169ZhbW1t6jL/1LM/EFaGNI4fPcJvv/3GlStXePDgATExMf+oNeMZpVKJo3cZbHrOMT73Q+ei1ClfMsf4OlHw/V0AMRgMREdHc/v2bW7evMmtW7e4ffs2Dx8+JDo6msTERNLS0tBqtcbQ9Cpm+yuUKswcPdAnPjGOG322vNQfl5Z61tr37IPUs6Wl/vexQqlCa+mAlS4VM7XK+CHq2Uz+rP8fopCWlkZaWhqpqamkpqaSnJxMSkoKSUlJ2S3AWdqXHitrYWGBl5cXJUqUoHTp0pQqVQpvb2+KFvPmxOWb/LLkG65fC8rRomxtbU2jRo1o164djRo1wt/f/43+ECxykkApxBto6dqtzLz63/FfUctHkRnziIoVK7J79248PT1NWN3zHj9+zOh3x3DGviFq11J/+cdKqVS+cPyiQqHAYDBgbm5O9erVCQwM5K233sLHx+e57lPpHhN5JS09g/bfHuFunBY3s3Tqp/7O4/AwoqKiePLkCQkJCaSkpBhbQp/t1vKn8nqCUx5eL9fhWaHEvf9cNB7ZtUSvmUQZv9IMGjSIjh07Urp0afmAV4BJoBTiDaTV6Wn3zWFuRacb/4iYqVUYDAaKFCnC3r17qVy5sklrvH//PnPmzGH16tUkJiY+98fK9ug8UqMe8OTJE+PMz2eetcqkpKQAUKFCBdq1a0dAQAD16tV7YdehdI+JVyU3/21lZGQQHh5uHL5x5X4kp51aGo/bH1+ANi7C2Ir4x1n4Op0OrVZrDKkGg+G57uaXDYEKhcK4tNOzVsE/LoqvVCpRqtRYdf4UlUtJDDEP4MBcMOiNIfDZh7oXjUs2GAxg64qiw1Tjc7+Nb0QpF5lIU1hIoBTiDaXV6bkblcCUcSP4dcN6gByLVf/666+0a9futdVjMBi4dOkSq1atYuXKlcTFxRmP2dnZUax4CRJrD0NZpESOlhSNRoOrqyvm5uZERkaSkpKCk5MTrVq1IiAggFatWuHh4fHa7kOIVymvW9NTUtMI/P4Ut6LTqeBhy6/DaqMxN/vXXcm5Cc/SU1C4SaAUogBYu3Ytffr0+e+4L7UanU7HggULePfdd19ZN1NWVhZHjx5l06ZNrF+/PkeIfFErhrnGAm//6vgUscHcTE1ISAi3b99GqVRSu3ZtAgICCAgIoHr16qhUqldSsxCmltet6fmpdT4/1SJeLwmUQhQQd+/epWbNmsZQ96x7atSoUSxYsCDPljpJTExk7969bNmyha1bt5Kenv7C89RqNUWLFqVatWpUq1aNrKwszp07x+HDh0lLS8PT09MYIJs3by5bpwkhxBtMAqUQBUh6ejrt27fnt99+Mz6nUCho3bo169evx87O7qWv9ceWhidRkSxbtoxffvmF27dvv/B8Gxsb6tSpQ+vWrWnWrBmhoaHs37+fvXv3cv/+fczNzWnYsCGtW7cmICCAChUqyAB9IYQoICRQClEALVq0iNGjRxsfm5ubU7p0aXbt2kXx4sX/9vVanZ7mX+7hYTJkRt7m8coJz80cVSgUlClThunTpxMYGMi1a9fYu3cve/fu5eTJk2RlZVGqVCljK2STJk2wsbHJ83sVQghhehIohSigbty4QfXq1UlLSwOyd7Cwt7dnx44d1KpV64Wv0ev1zJs3jxnfLMWh73zj83+cOerv78+kSZNo2bIlR44cYe/evezbt4/IyEisrKxo1qwZAQEBtG7dGl9f31d/o0IIIUxOAqUQBVhaWhr169fn0qVLQPZOM0qlkl9++YWuXbsaz0tMTGT06NGsXbs2e3FxhRKP/l9j7lGajIgQ0rZ/Tr++fWjZsiUXL15k7969nD17FoPBQMWKFY0BskGDBmg0GlPdrhBCCBORQClEITBlyhRmzJgB/HeyzqxZswgICGDUqFGcOnXqudcoVWqqNmxJg6rliAh7xMGDB4mLi8PBwYGWLVsaQ6SXl9frvh0hhBD5jARKIQqJM2fOUL9+/Rxbob2Is7Mz5cuXJyYmhhs3bqBQKKhZs6ZxLGTNmjXzbMa4EEKIgkECpRCFRGpqKuPGjWPp0qXPHVMoFLi7uxMXF0d6ejpubm7GANmiRQuKFCligoqFEEK8KSRQClHAXb9+ndGjR3P48OHnDyqUqB3c0cZHUqtmDQIDA2ndujWVKlX61zttCCGEKHyk30qIAmrt2rV88MEHhIWFvfC4nb0DVp0+RePpR0ZECLe2f069evWoUqXK6y1UCCHEG0+aIIQoQNLT0xk2bBgWFhb07t37uTBZtmxZ5s6dy61bt7h4OxSNpx8AGk8/UhSWNG3alF9++cUUpQshhHiDSQulEG84rU7PvlMXGDukL3dvhzx33MnJiYkTJzJu3DgsLCxyvK6Slz1XwxNQxIWijY8Eg55+/fpx8+ZNPv/8c9nJRgghxEuRMZRCvMG+/c9Cvrqkw8zNl4yIECJXTTTuaFO9enWWLVv2l13Yf9xe8ZOPJ/PVV18Zj3Xq1Il169blCKFCCCHEi0igFOINk5WVxYcffsi3334Ltq54Df/vrO3wJcNoVrMCX375JVWrVv3H1z537hx16tRBr88OpaVKleL06dO4uLjkWf1CCCEKHgmUQrwhQkNDGTVqFLt27cL4z1ahxHPgPMzcfLFIjWJF7wrUqf3ibRVfVkpKCr6+vkRGRgJgaWnJuXPn8Pf3z+0tCCGEKKBkUo4Q+dzevXspU6YMxYsXZ+fOnRgMBhQKBc7OzmDQU+7RLr5uase1eQNzHSYBrK2tiYiIoHfv3kD29o0VKlRgy5Ytub62EEKIgkkCpRD5kFarZerUqdjZ2dGmTRtCQrIn2yiVStzc3DAYDPj7+3PkyBEOHtjPW60aolbl3T9nhULB6tWr2bx5s/G5wMBARo8enWfvIYQQouCQLm8h8pHIyEgGDRrE/v37jeMYITvgubq6EhUVRd26dfn8889p1qzZa5mFHRYWRtmyZUlJSQGylx4KDg6Whc+FEEIYyV8EIfKBvXv3UqJECTw8PNi7d2+OMOnk5ITBYMDb25s9e/Zw8uRJmjdv/tqW9ClatCixsbHUr18fgJs3b2JpaUl0dPRreX8hhBD5nwRKIUxAq9Nz50kSY94bh5WVFW3atOHhw4eYmZkZg6KNjQ0A3t7ebN++nTNnzhAQEGCStSHNzc05ceIEs2fPBiAzMxNXV1c2bdr02msRQgiR/0iXtxCvWZZWR7VJa0gydzKuHenm6kJcXByZmZloNBoyMjKoUKEC06ZNo3Pnzvmqe/ncuXPUq1cPrVYLCiXtew5ky6of8nQMpxBCiDeL/AUQ4jW6evUqriXLk2TuBGRveehcoixRUVHodDoASpQowbp167hy5QqBgYH5KkwC1KxZk4iICIp5F8e931yCigdScvhi0tIzTF2aEEIIE8lff6mEKKAyMjIYOHAglStXJj7sDoq40OznI0KIfXgLyA6Sq1atIjg4mB49euS7IPlHLi4u/HbminEvcKWLDw5Ffbl27ZqJKxNCCGEK+fcvlhAFxG+//YabmxsrV65EqVRS0qcED5aOJnzJMCJXTcTL04Ply5dz8+ZN+vbti0qlMnXJL8XHxZZKXvZAdjDOjI2gYsWKTJs2zcSVCSGEeN1kDKUQr0hkZCQjR440LghuaWlJWlqa8bibmxvTp09n4MCBmJubm6rMXHm2F3hC+F3q1qlNRkZ2t3elSpW4dOlSvm5lFUIIkXckUAqRx3Q6Hd9//z3vv/++MUAqFArjdomOjo58/vnnvP3222g0GlOWmqdiY2OpU6cOt2/fBsDCwoLr16/j4+Nj4sqEEEK8atJ8IEQeOn/+PLVr12b06NE5WiMNBgPW1tZ8/fXXhIeHM2rUqAIVJiF7vcwbN24wYMAAANLT0ylZsiSLFi0ycWVCCCFeNWmhFCIPxMfH88knn7Bo0SKUSmWOhck1Gg2ffPIJ48aNw9ra2oRVvj4rVqxg0KBBxsdNmzblt99+M8kamkIIIV49CZRC5ILBYGDt2rWMHz+e2NhYsrKyjMdUKhUTJ07k448/xtbW1oRVmsbVq1epWbMmmZmZANjZ2XHjxg08PT1NXJkQQoi8Jl3eQvxLt27dokWLFvTp04enT5/mCJPDhg3j6dOnfPnll4UyTEL2xJwnT55QokQJABITEylatCgrVqwwaV1CCCHyngRKIf6htLQ0pkyZQqXKVTh74wEolNm7xgCdO3cmJiaGJUuWYG9vb9pC8wF7e3vu3r1L586dgewW3UGDBtGhQwfTFiaEECJPSZe3EP/A7t27GTVqFA8ehuLeby4aTz8yIkKwPv09x44clu7cvzBv3jwmTJhgfFykSBFu3LhBkSJFTFiVEEKIvCAtlEK8hEePHhEYGEi7du14+PAhagd34y4xGk8/9p+8IGHyb4wfP54TJ04YJ+bExMTg5u7Bop9/RavT/82rhRBC5GcSKIX4C1lZWXz99deULl2abdu2Adndttr4SFTxYQBU8rLH28nKlGW+MerXr09kZCTOzs6gUOLaZzZzblhRY/I6CZVCCPEGky5vIf7EyZMnGThwIHfu3Hnu2KhRo1jwzbeExqbi7WSFWiWfzf4JnU5HnZYdia490vicT/DPHNq2TpYWEkKIN5D8FRTif8TExNCzZ08aNGhgDJPPtkZUKBQsW7aMhQsXolYpKeliI2HyX1CpVJw+sAMHXQKQvRf4kZ0bKV26tHGZISGEEG8OaaEU4v/p9XoWLVrExIkTjaGmaNGiREZGotVqUavV7N69m5YtW5q40oJDq9OzeNWvvDekDwa9DgBbW1tu376Nm5ubiasTQgjxsiRQCgFcuHCB9u3bExkZCYCXlxfly5fnwIEDKBQKLC0tOXjwIHXr1jVxpQXTtWvXqFWrlnG7SpVKxe+//06NGjVMXJkQQoiXIX11olBLSkqiQYMG1KhRg8jISOzt7Vm8eDHm5uYcOHAAMzMzHB0dOXHihITJV6hChQo8evQIb29vIHuMZc2aNfn5559NXJkQQoiXIS2UotDR6vQ8jE1hzmcfsvT77zAYDGg0Gr788ku8vLzo27cvmZmZ2NnZYWVlxW+//Ub58uVNXXahkJmZSfv27Tlw4IDxuXHjxvH111/LZB0hhMjHpIVSFCpanZ4283+j+bxjbEvxRaFU8e6775KcnMylS5fo3r07BoMBV1dXHBwcOH78uITJ18jc3Jx9+/bx0UcfGZ+bP38+TZs2NXaHCyGEyH+khVIUKtfDntJ20e/Gx/verYctadSvX58HDx5QrFgxtFot1tbWHDx4kOLFi5uw2sJtw4YN9OzZk2e/oooVK8bp06fx8vIycWVCCCH+l7RQikJDp9PRoWldMiJCgOwFyS+dOEiJEiV48OABXbp0ISMjA0dHR44dOyZh0sS6d+/OhQsXsLLKXjT+0aNH+Pr6cvbsWRNXJoQQ4n9JoBSFgsFgoGfPnty7c5us3bM4+F5D7M4spVeP7iiVSubOncuRI0fw8vLi6NGjeHh4mLpkAVStWpWQkBCKFSsGQHp6OrVr12b16tUmrkwIIcQfSaAUhcIXX3zBxo0bUSgUbNm8iZZ1KrP6l1X4+fnx66+/Mm3aNMqWLcuhQ4coUqSIqcsVf+Dl5cWNGzdo3ry58bm+/foz4oPPyMzSmrAyIYQQz8gYSlHg/fLLL/Tr1w+AHj16sHnzZrKysnjnnXfo0qULnTt3pk6dOmzfvh0bGxsTVyv+jF6v5/3332fe/AW495uLxtMPTUoUp6e/hZODvanLE0KIQk0CpSjQDhw4QOvWrTEYDDg4OBAfH4+FhYUxVHbr1o0WLVqwceNGLC0tTV2ueAlzvl/Joof/bUVW7v6cg1vWULJkSRNWJYQQhZt0eYsC6+LFi3Tu3Nn4OD4+nnLlyhEWFkZiYiKBgYF06NCBLVu2SJh8g4wb2g8fu+xfXRkRIdwPOkelSpU4fPiwiSsTQojCSwKlKJDu379PmzZtyMzMNC478+677xIcHMz27dvp3bs3vXr1Yt26dZibm5u4WvFPqFVKDnzQmuWBxYldPxkMelJSUmjWrBmLFi0ydXlCCFEoSZe3KHBiYmKoV68e9+/fR6vVolQq2bt3Ly1btmTRokWMHj2a4cOHs3jxYpRK+Uz1JgsLC8PX15eMjAzjc0OGDOG7777DzMzMhJUJIUThIoFSFCipqak0aNCAS5cuAaBQKAgJCcHX15fZs2czadIk2cqvgLl79y7ly5cnMzPT+Fzt2rXZtWsXzs7OJqxMCCEKD2meEQWCVqfndmQC9Ro0NIZJyN5tpVSpUnz66adMmjSJKVOmSJgsYEqVKsXhw4dztDafOXMGf39/goODTViZEEIUHhIoxRtPq9MT+N0pWn5zgqiKfUGhRKFQ0KVLF9566y0mTpzI559/zpdffsn06dMlTBZA9erV48cff8zxXFRUFNWqVWPbtm3/196dR0dZHnoc/86ePSQhhCSQIAiBRkAEkS0QAyJqURZBikqRJUDBfcGKvSBFb1XAFisWVESxKriwaEEQ2RURBIksQliDSdhCmJBtklnuHzlMzRWr90byTuD3OWeOM5M3c34vxzP5zTPv8zwGpRIRuXyoUEqdl3OmlKxcJwCOhBZY6zUkKiqKOXPmMG7cOGbOnMmLL77IxIkTDU4qF9Pw4cN56KGHAPwfGioqKujXrx+TJ09GV/eIiFw8KpRS59kqivz7c7vy9uM+e5zXXnuNhx9+mFdeeYV58+YxYcIEg1NKbXjuuefo06cPoaGh/tn7JpOJqVOn0rdvX8rLyw1OKCJyadKkHKnz2rVrxzc7swhr2ISyU8f43ZA7KC8vZ/Hixbz11lsMGTLE6IhSi86ePUunTp3weDycOXOGM2fOYDab8fqgaZuOrPvXBzROTDA6pojIJUWFUuq0tWvXkpGRgclkwmKxUL9+fVq3bs369etZtGgRt912m9ERxQD79++nY8eOdO7cmcOHD7Nvfzbxw2Zgj29O5YkDLBrVka5dOhsdU0TkkqGvvKXO8vl8/tFHn8+H2+0mLi6OTZs28dFHH6lMXsZatGjBokWLWLVqFX379qX7zQOwxzcHwBZ3JRm3DuYf//iHwSlFRC4dKpRSZz377LOcPHkSAKvVSlxcHIcOHWLlypX07t3b4HRitN69ezNjxgymT5/O8EF9CS0/DVRdZ+txnmDcuHEMHz4cr9drcFIRkbpPX3lLnVRSUkJUVBSVlZVYLBYsFgshISGsXLmSjh07Gh1PAoTP52PUqFG89dZbrP5sDQ9P/m++Xr8Sr8eN1WrF7XbTtm1bNm7cSHh4uNFxRUTqLBVKqZMGDBjA4sWL/Y/r1avH+vXradOmjYGpJBC5XC4yMjI4dOgQy5Yto3fv3gQFBXH8+HFMJhM+n4+oqCi++OILWrZsaXRcEZE6SV95S52zZ8+eamUyJCSEzZs3q0zKBTkcDj788ENsNhvjxo3jhRde4Pjx49x5553+YwoLC2ndujXvvfeegUlFROouFUqpc37729/675vNZr766iuNLMl/FBcXx7Jly9i7dy8rV65kyJAhfPzxxyxatIjIyEgA3G43gwcP5pFHHjE4rYhI3aNCKXXKvHnzOHz4sP/x66+/TmpqqoGJpK64+uqreeONN3j33Xe58sorCQ8PZ/bs2ezcuZOrr77af9yMGTPo3LkzlZWVxoUVEaljVCilznC5XIwZM8b/uFWrVgwbNszARFLX3H777UyePJlp06YxevRo1q5dy4cffsjmzZsZPnw4ULWzzpdffkmDBg34/vvvjQ0sIlJHaFKO1BnXXncd32R/j8d5Ap/Xw1dffcW1115rdCypY7xeL4MHD2blypX079+fRYsWsW3bNlJTU3nppZe4//77sdvtlJeXYzab+eCDD+jXr5/RsUVEApoKpdQJu/fspddzn+CIb4Erbz9x377FN9u/NjqW1FElJSV07dqVs2fPEhQURFBQEFu2bMHhcLB+/Xpuv/12ysvLKS4uBpOZIaPvZcHsmVgt+lJHRORC9O4odUK/u0fjiG8BgCOhBaPun2hwIqnLQkNDWbp0KaWlpYSFhbF7927+67/+C4AePXqwfft2UlJSsNrsNBw2nc3RN9DxyUW4PVoEXUTkQlQoJeB98803HNixGVfefgC8pw8zYvCtBqeSui45OZkPP/yQrKws2rdvz/PPP8+GDRsAaNy4MRs3bqTfXaP8H2TOEM59T0zVzjoiIhegQikBb8iQIeDzcnzBI5yefy+/jz9FSHCQ0bHkEtCtWzdefvlltmzZQtOmTRk2bBhOpxOA4OBg3p47iwbWcgBc+ft5+fk/c+edd+JyuYyMLSIScHQNpQS0JUuW0L9/f6Bqv26Ao0ePkpCQYGQsucTcf//9vPTSS9jtdgYNGsQbb7zh/5nb4yU5tT15+7OICA+jrKyMLl26sHjxYqKiogxMLSISODRCKQHL5/MxevRooGoBc4vFQv/+/VUm5Vc3Y8YMMjIyMJvNvPnmm7z//vv+n1ktZrq1bUFoSDBQ9f/itm3b6NatG0ePHjUqsohIQFGhlIA1ffp0Tp8+DUBMTAwul4vx48cbnEouRVarlYULFxIfH094eDiZmZnk5eX5f37VVVdhMpkoKiri5ptvpqSkhO+//57rrruOHTt2GJhcRCQwqFBKQHK5XPzpT3/yPy4pKSE6Opru3bsbmEouZVFRUXz00UcAlJaWcs8993D+iqDU1FSKi4sJCQnhqquu4q9//SslJSWUlpaSlpbGypUrjYwuImI4FUoJSGPGjMHlchEaGkqzZs0oLS0lIyMDk8lkdDS5hLVs2ZKFCxdSUVHBqlWrmD17NoB/e8+MjAzmzZvH+PHj+fTTT7Hb7Xi9Xm6++WbmzZtnZHQREUOpUErAOXXqFG+++SYAFouFmJgYAO1WIrXipptu4rnnngPgwQcf5LvvvqNZs2bY7XZatWpFbm4uK1as4Prrr+frr78mJSUFs9nMyJEjmTx5MprnKCKXIxVKCTh9+vTB5/Nx0003UVRUxN69e4Gq0SOR2vDwww8zdOhQ3G43AwYMwOfz0bJlS4qKimjfvj1z584Fqtay/Pzzz7njjjsAmDp1KsOHD6eystLI+CIitU6FUgLKxk2fk3X4OKFh4cTHxxMXF8e5c+eAqj/eIrXBZDLx2muvkZqayt69e3nsscdITU1l9+7dZGZmsnz5co4dOwZASEgICxYsYObMmZjNZhYsWEDv3r0pKioy+CxERGqP1qGUgOH2eGk6djbm+leQHG5i9wvDcdhthIaGkpubS3Fxsa6hlFqVn5/vH5kcMWIEixcv5siRIyQkJPDoo48yefLkasevWbOG/v37c+7cOZo3b86aNWtITEw0KL2ISO3RCKUEjJwzpZjrXwHA0XM+nB4beXl5tGjRgqSkJJVJqXXx8fGsWrUKs9nM22+/TWFhISUlJQwdOpRXX30Vj8dT7fiMjAx27txJSkoK2dnZtG3bll27dhmUXkSk9qhQSsBIiLD79+uOdJ8lyF1Mo0aNsFqt+rpbDHPdddcxY8YMysvLwWTms63fMnLUaL7//ns++eSTHx3fpEkTvv76a2677TYKCgpo3749q1evNiC5iEjt0VfeEjByc3Np1DgJa72GRFoqOVt4hqeeeooPPviAa6+9ljlz5hgdUS5jfW66mZ0NbsCR0ILkcChc9CRNmySzZMmSCx7v8/l45plnePLJJzGZTLz88suMGTOmdkOLiNQSjVBKwMjLywOfF3dhHgWnT2EymRg9ejQ5OTkaoRTD/X3+uzgSWgBw9Bzs+/40S5cu5d5772XVqlUUFxdXO95kMjFp0iRWrFiB3W5n7Nix3H///VpWSEQuSSqUEjByc3OrPR48eDChoaEUFBSQlJRkUCqRKk3qhxHhLgQg2neOp//4IBaLhfnz53PjjTcSFRVF586d+eMf/8jKlSv9BbNPnz7s2bOHuLg4Zs2aRe/evXG73UaeiojIr85qdACR8/Ly8rBYLP6JDhMmTODo0aOAlgwS41ktZqb3bsgtd/yeQm8pIw4d5Lu9e/j000/58ssv2bhxI+vWreP111/nL3/5C1arlQ4dOpCenk56ejo7d+7k1ltvZfXq1bRs2ZLt27cTERFh9GmJiPwqNEIpASMvL6/aH9jf/OY3KpQSUNK6dcVUfApXeRnTpk0jMzOTnJwcjh07xtixY3n33XfJz89n7969vPjiizRp0oT58+fTp08fEhMTMZlMtGnThoMHD9KocRKfffUtbo/X6NMSEakxFUoJGLm5udWWBtqyZQs5OTlYLBYSEhIMTCZSJTg4mC5dutC0aVP+/ve/ExUVRdu2bf0750DVtZMtW7Zk7NixvPPOO+Tl5fHdd9/x0ksvccUVV3Dy5EkwmQntN5mRi3MY8PIXKpUiUuepUErAyMvLw+l0AhAWFsamTZs4evQoiYmJWK26OkMCQ0ZGBnl5ecTFxfHEE0+QmZnJsmXLyM/Pv+DxJpOJlJQUxowZ4y+Yq7/8xj/BJyvXSc6Z0to8BRGRX50KpQSM7OxsPB6Pf93J84VSX3dLIMnIyMDpdDJq1Cjef/99mjVrht1u5/XXX/9Fv28ymTjwzZf+NVfbJEaSFB1yMSOLiFx0WodSAobdEYQvNIbEekEkN27E1q1bufrqq2nWrBkLFiwwOp4IABUVFURFRTF58mQWLlyIzWajVatWrFu3joMHD2I2/+fP6W63m8jISErLylmxcSu9Ol2N1aLP9iJSt+ldTAKC89w5Yob8N4lj5mK/5Y/YHUGUlZVx8OBBjVBKQLHb7XTr1o1169YxY8YMtmzZwhVXXMGRI0d+0Y4406ZNo7S0lCbJSfTpeo3KpIhcEvROJgFhf+4Z/zVlFWHxFBNEcHAwp06d0hqUEnAyMjLYsGEDXbt25dZbb+W1114jNTW12uScCzlz5gzPPPMMAM8++2xtRBURqRUqlBIQ2jVvTMXxbACCS09SkLOftm3b4vP5NEIpAScjI4OSkhK2bt3Kc889R15eHs2aNWPp0qUcP378J3/vgQceoLKykoiICAYMGFCLiUVELi4VSgkIVouZDmfWkTsnk0Nz/kDusRyaN28OoBFKCTjt2rUjIiKCNWvWkJKSwtixY1m7di1Wq5X58+df8Hd2797tvxb4wQcf1MoFInJJUaGUgPHgA/fjLszDbILS0lLCwsIAcLlcBicTqc5qtdKjRw/Wrl0LwOTJkzGbzSQnJ/PKK6/g9VZfV9Ln85GZmQmA2Wxm7NixtZ5ZRORiUqGUgNG9e3eCg4P9+xyvXLkSgO3btxsZS+SCMjIy+PzzzykvL6d+/fpMmjSJAwcOcOjQIX/RPO/jjz/miy++wGw2M3DgQBo2bGhQahGRi0OFUgKGxWKhT58+/kJ56NAhrFYrmzZtMjiZyI9lZGTgcrnYvHkzAPfeey+NGjUiPDy82uSciooKJkyYAIDX6/XfFxG5lKhQSkD53e9+57/foEED3G43q1atMjCRyIVdddVVxMTEsGbNGgCCgoJ49tlnOXfuHB9++GHVFovArFmzOHbsGA6Hg1atWpGWlmZkbBGRi0KFUgLKjTfe6F8YuqKigvr165Obm8vXX39tcDKR6sxmM9dff321r7cHDx5M+/bt8Xg8zJ8/nxMnTjBlyhTg3yOVP9yvXkTkUqFCKQElIiKC9PR0TCYTTqeTESNGAFV/qMvKygxOJ1JdRkYGW7Zsobi4GKjaVnHWrFn4fD5mzpzJpEmTqKysJDQ0lJCQEO666y6DE4uIXBwqlBJwbr31Vnw+Hz6fj9atWxMfH8/Ro0f5wx/+gHYKlUCSkZGB2+2udp1vly5d6NGjBydOnOC1116jsrISs9nMsGHDiIiIMDCtiMjFo0IpAadv377++7t27SIjI4Pk5GTmz5/PnDlzDEwmUl2LFi2Ij4/3X0d53iuvvAImM/aYRkRFx1BUVMS4ceMMSikicvGpUErAadq0KWHhEVijElj28b/o2rUrOTk5jBkzhvvuu88/q1bEaCaTiYyMjB8Vym3bd9Dw7unEj/4H4QOn0rVbGq1btzYopYjIxadCKQHH7fES//sZJI6ZS2H7EYSEheN2uxkwYAAdO3bk9ttv/4/b24nUpoyMDHbs2EFhYSFQtSj/g09O8+9NT3QSg0eONzChiMjFp0IpASfnTCkVYfEAOBJaMOmZmURGRrJlyxbee+89vF4vgwcPprKy0uCkIlWF0uv1smHDBgBGjRrFiYO7ceXtB8B76hAjB99qZEQRkYtOhVICTlJ0CG0SIwFw5e8nd99OysvL+eSTT4iPj+f9999n8+bNPProowYnFYEmTZrQpEkT1qxZw4svvsg777wDPi/HFzzC6fn3cmeD44SGBBsdU0TkojL5NG1WApDb42Xr3sOkd7iKCle5//k5c+YwevRoZs+ezYQJE3jrrbe48847DUwqAiNHjuSTTz4hLy8Ps9lMWFgYRUVFmM1mDh06RHJystERRUQuKo1QSkCyWsx0vqoZ4/8wDqvVSlhYGABjxoxh8ODBDB06lGHDhjF69Gh27txpcFq53JWXl5OXlwdUba94zTXXEBQUxC233KIyKSKXBY1QSkA7efIkycnJlJeXYzab8fl8WCwWEhISmD9/Pg899BBOp5Nt27YRHR1tdFy5zPh8PqZOnerfDcdsNnPLLbewadMmCgsLWbFiBX369DE2pIhILdAIpQS0Bg0a8MADD2AymYiMjCQtLQ2bzcaZM2e44YYb6NmzJ4WFhdx11114vV6j48plxOfz8eijjzJlyhQGDhwIVC0jNHbsWAoLC0lISKB3794GpxQRqR0qlBLwHn30URwOB4WFhezbt4/169cTHBxMZGQkM2fOJCkpiRUrVvDUU08ZHVUuEx6Ph7FjxzJjxgyef/55/37eMTExrF+/HoD77rvPvy+9iMilTu92EvCio6N58MEHAThx4gSxsbFs3ryZ6Oho6tWrR35+PsHBwUydOpWPPvrI4LRyqausrGTYsGG8+uqrvP7665w4cYLCwkKaNm3KyZMnWbBgAWazmVGjRhkdVUSk1qhQSp3w+OOPY7fbAdiwYQPNmjXjiy++oHnz5pSWltK2bVsABg4cyK5du4yMKpcwl8vFoEGDWLRoEe+++y5paWm88MILmEwm3nzzTTCZOVVu4rpOnYmJiTE6rohIrVGhlDohIiKCzMxMMJmZ8/Zi3B4vsbGxrFmzhvT0dLZu3cqQIUNwu9106NCBbdu2GR1ZLjElJSX07duXlStXsnTpUgYNGsSYMWPweDxMnDiR6zp1JvGeF0gcMxfbzX/E7dE1vSJy+VChlDrjz08/Q8Nh08ltN4oBL3+B2+MlNDSUJUuWcM899/Duu+8ydOhQKioq6NSpE3PnzkWLGMivwel0cuONN7J582ZWrFjBzTffzKeffspnn31GQkIC48ePp13aDVgbNAPgaHHVjk8iIpcLFUqpM864TDjiq/ZHzsp18tshwyktLcVqtTJ37lymTJnCP//5T3r27InH4/GvWXl+j2WR/4/Tp0/Ts2dPdu/ezerVq0lPT8ftdjN8+HAA0tPTSUpKYteX63CfOAhAm8RIkqJDDEwtIlK7tA6l1Bluj5cBL39BVq6Tivxs8t98GHxeWrduzcKFC2nVqhWvvvoqY8eOpWnTpmRnZxMWFkZ0dDRvv/02Xbt2NfoUpI7Jz8+nV69enD59mk8//ZQ2bdoA8MwzzzBp0iTsdjsVFRUAdOzYkVWrV1NQbiIpOgSrRZ/XReTyoUIpdYrb4yXnTCmNo4J55ulpPPfcc5SWVn212KBBA2bNmkVoaCiDBw/2T+Jp3rw527dvZ8qUKTzxxBNYLBYjT0HqiCNHjtCrVy9cLherV68mJSUFgH379tGqVSt8Ph8mkwmfz8fw4cOZO3cuNpvN4NQiIsbQR2ipU6wWM01jw7BZLUyePJmSkhIWL15Mw4YNOXnyJEOGDGHw4MEMGDAAs9lMSUkJLpeLxx9/nClTptCzZ0++//57o09DAty+fftIS0vD5/OxceNGUlJS/AuZt2zZEp/PR1RUFD6fjyeeeIJ58+apTIrIZU2FUuq8fv36kZ+fz549e2jbti1lZWX885//5OzZs5jNZr799lv27t3LmjVrOHDgAG3btmXJkiVGx5YAtXPnTrp3705ERAQbN26kSZMmLF++nPr16zN9+nQAQkNDOXv2LLNmzeLpp5/GZDIZnFpExFgqlHLJaNWqFd988w0FBQXcdtttmEwm//Vti5cs5b///hrbtu+ge/fu9O/fn/Hjx1NWVmZwagkkW7ZsIT09nUaNGrF+/XrMZjOdOnXilltuwel0EhYWBlStR7lw4ULuvfdegxOLiAQGFUq55ERHR7NkyRJKSkqYOHEijqBgGt49ne+uvIN2j75F9sFD3HXXXbz66qt07NiR3bt3Gx1ZAsC6devo1asXqamprF69mqeffprExER/yZxw3/2U2yKw2R2sWrWKQYMGGR1ZRCRgaFKOXPIOnCii1183+h/nzsnEXZgHgM1mw+v1cvfddzN16lQaN25sVEwx0PLlyxk4cCBpaWlkZmaSmZlJYWEhsbGxDBo0iCVLl+Ht9RCO+BY0i7Kx8uFemsUtIvIDekeUS16T+mG0SYwEIDkcYhz//gxVWVkJwPz580lKSqJZs2ZkZmbyzjvvcPz4cUPySu1677336NevHz169KCgoIBBgwbhdDqpX78+p06dYvbs2Zws9frXQD1YWKlFy0VE/heNUMpl4fxyQ+fXB9yxYwd33nkne/furXacw+GgYcOGHD16FICWLVty/fXXc/3115Oenk5sbKwR8eUimT9/PiNHjiQuLo78/PwLHtOuXTvmzH2FP39ZRlaukzaJkXw4rotGKEVEfkCFUi5rR44c4fe//z0bNmyo9nznzp0ZN24cmzZtYu3atWRnZwNw1VVX+Qtmjx49iI6ONiK21IDP52PXrl08+eSTLFu2zP/8+Zna59eX7NOnD3/7299o3rw58OMPJSIi8m8qlCJAQUEB48aN4/3336+2//ctv+3L5Ol/JzbYxKYN61m7di1r167l8OHDmEwm2rRp4y+Y3bt3p169esadhPyk4uJiPvvsM5YvX87y5csvuBapyWTCZDIxZMgQpk2bxhVXXGFAUhGRukmFUuQHysrKeOSRR5gzZw4er4+Gd0/HkdACU+Ex5g9NpUf3NACOHj3qL5dr167l2LFjmM1m2rVr5y+YaWlphIeHG3xGlyefz8e+fftYsWIFy5cvZ8OGDVRUVND0yuY4PTYKjnwHPi+Af+ekESNGMGnSJJKTk42MLiJSJ6lQilyA2+3mDxOnsMre2f9c7pxMPGfzSUxMpFevXqSlpZGamkqLFi0oLCysVjDz8vKwWCx06NDBXzC7du1KaGiogWd1aSstLWXdunX+UcjDhw/jcDho1aoVDoeDI0dzMPV+FEdCC1x5+zn9zuOY8DF69GgmTpxIUlKS0acgIlJnqVCK/AS3x8uAl78gK9eJufAYh+eO949q/W+RkZH85je/oXXr1qSkpBAeHs6JEyfIyspi/fr1nDx5EpvNRseOHf0Fs3PnzgQHB9fyWV1aDh06xPLly/nXv/7F2rVrcblchIWFYbPZKCkp8S9sD2CNSiBxzFz/4+tLNvDnx+6lUaNGRkQXEbmkqFCK/Ac/nIhRVlrC22+/zdSpU8nLy/MfY7VacbvdANjtdjweDx6Px/84JSWF+Ph4zGYzBQUF7N+/H6fTid1up1OnTv6C2alTJxwOhyHnWVe4XC6WLVvGO++8w6ZNmzh16tQFjzOZTMTGxmKxWPyzty1WGw3ueh57wytp1SCYj+5L1+QaEZFfiQqlyP9DVlYWEydOZNWqVXi9VaOWUVFRpKWlcfLkSbZv305FRQU2m42YmBhsNhvFxcUUFhb6XyMyMhKbzUZRUZH/2A4dOtCnTx969uzJtddei91uN+oUDedyufjuu+9Ys2YNy5cvZ+fOnT9ZIIODg2ndujU9e/akV69ebN++nT/96U+Ul5djMpmw2+2MHz+eBx9+hApbuGZqi4j8ylQoRWqgrKyMv/3tbzz77LOcPXsWqCo3I0aMYMjvhvLp5h18t20TX27+gpycHADi4uJITk4mMjISt9vNyZMnyc7Orvb1LIDZbKZx48a0bt2abmndSb2uB9ekJBMVGUFQUJB/mZu6zufzkZ+fT1ZWFllZWezYsYMtW7Zw5MiRajPuzWazv7w3atSI9PR0unXrRpcuXUhNTcVsNvPVV18xcOBA/yxum83GAw88wMMPP0xcXJwh5ycicjlQoRT5lXz99deMGDGCrKwsMJlpOGw6jvgWhLpO07X0S9wVLvLz8/2306dP4/V6MZlMBAcHY7Va8Xq9VFZW4nK5/v3CP3gtV95+ji94BHxe7HY7DoeD0NBQIiIiqFevHjExMYSHhxMWFvZ/voWGhmI2X9xRu7KyMvbs2eMvjzt37iQrK4uCggKgqjT6fL5qRdJisdCuXTt69OhBly5d6NKlCw0bNqz2uk6nk9tuu43169cDVZchPPDAAzz22GNajF5EpBaoUIr8ysrLyxl+72N8Wf9G/3M/3D/8PIvFgtVqxWKx4PP5cLvd/q0gHQ4HDRo0ICkpidimqexIvLXaa1lKC7Db7VRWVlJeXl7tdR0OB3a73V8OPR4PFRUVPxoBvZCQkJBfXD5/7udOp5ODBw+yd+9ef3ncv38/Xh9Y6zWkfhCY8OF0Oikt/fdWhsHBwXTo0IGbbrqJtLQ02rdv/5OTl3w+Hw899BCzZs3C6/ViNpsZN24cTz31FDExMT97viIi8utQoRS5CH44Qzwp1Mct9r1k79/HwYMHOXbsGPn5+dVKlMPhIDg4GIvF4h+hrKioqBqpM5n962H+cITyvODgYGJjY4mNjcVms+HxeHC5XJSUlOB0OiksLPRPEgIIDQ0lISGBuLg4YmJiqFevHhEREYSGhhIUFITFYqG0tJTi4uJfdPslbyHnFw03mS3EDn222rnYbVYaNmxI27Ztueaaa2jevDmRkZFERET4/3v+ZrPZ/P++L72xkMcnjKK8rOrf8Y477mD27NnavUhExAAqlCIXyc9t1XfmzBmys7PJzs7mwIED/vvZ2dn+6zEBYmJiCAuPwBsSjTP3IEXOqp8FBwcTERGBy+XC6XQCUK9ePUJCQvD5fBQVFVFcXPyT+SwWC2azGY/H4782EarKX0REBNHR0cTGxpKQkEDjxo1JSEgAk5nt+3M49O1Wco/lUFhYWP3r+f/AZDJhi04kfvQ//M+Vvfc4lWdycblcVFZW4na7f7agmswW4u563l9Kmx1azEfLlhIVFfWLcoiIyK9PhVIkwPh8PgoKCqoVzB/ezp075z82KCiIyspK/wikw+HA5XJhs9m44YYbGDlyJF26dOFccQn7cgtwVJ6j+FwRZ8+e5ezZszidTk6fPs2BAwfIycnh9OnTFBcXU1FRUW1UE/jZkdKfYzKZ8GH6xa9xvvBaLJbq9+vFEzbkef9xax7qQdPYsP/Dv7CIiPzaVChF6hCfz+efFX7+tn//fnbt2sWRI0cuOFpotlhpdM9fMdVvgulMDiVLnqK0pBiXy+VfP/OX+N8Lg5+/LtRisRAaGvqj6yrDw8OJiIggPDy82kShkNAwKuwRNI4OITI87IKTiBwOx0/OYv/h5QRtEiP5cFwXLQEkImIwFUqRS8T55Xeys7PJysri888/Z+vWreQXe2gw4iX/cblzMvE6j2O1WnE4HISEhBAZGUlMTAzx8fE0atSIqKioHxW94JBQ/rLdzaGzHlJig1kwrC31IsINWSvz5y4nEBGR2qVCKXKJc3u89H/5c77NLarxiJ6KnIiIXIgKpchlQEVQREQuJhVKEREREakRDVWIiIiISI2oUIqIiIhIjahQioiIiEiNqFCKiIiISI2oUIqIiIhIjahQioiIiEiNqFCKiIiISI2oUIqIiIhIjahQioiIiEiNqFCKiIiISI2oUIqIiIhIjahQioiIiEiNqFCKiIiISI2oUIqIiIhIjahQioiIiEiNqFCKiIiISI2oUIqIiIhIjahQioiIiEiNqFCKiIiISI2oUIqIiIhIjahQioiIiEiNqFCKiIiISI2oUIqIiIhIjahQioiIiEiNqFCKiIiISI2oUIqIiIhIjahQioiIiEiNqFCKiIiISI2oUIqIiIhIjahQioiIiEiNqFCKiIiISI2oUIqIiIhIjahQioiIiEiNqFCKiIiISI2oUIqIiIhIjahQioiIiEiNqFCKiIiISI2oUIqIiIhIjahQioiIiEiNqFCKiIiISI2oUIqIiIhIjahQioiIiEiNqFCKiIiISI2oUIqIiIhIjahQioiIiEiNqFCKiIiISI2oUIqIiIhIjahQioiIiEiN/A+DGaTzNxa7/wAAAABJRU5ErkJggg==",
      "text/plain": [
       "<Figure size 640x480 with 1 Axes>"
      ]
     },
     "metadata": {},
     "output_type": "display_data"
    }
   ],
   "source": [
    "config = Config(\n",
    "    device='cuda:1', \n",
    "    sinkhorn_method=SinkhornMethod.LOG,\n",
<<<<<<< HEAD
    "    dtype=torch.float32,\n",
    "    sinkhorn_threshold=1e-3,\n",
    "    sinkhorn_iterations=500,\n",
    "    mu=2,\n",
    "    iter_count=15,\n",
=======
    "    hungarian_method=HungarianMethod.SCIPY,\n",
    "    device=\"cpu\",\n",
    "    dtype=torch.float32, \n",
    "    sinkhorn_cache_size=1,\n",
    "    mu=2.0,\n",
>>>>>>> be9b9b86
    "    use_sparse_adjacency=True,\n",
    "    sinkhorn_cache_size=1,\n",
    "    frank_wolfe_threshold=0,\n",
    "    recompute_distance=True,\n",
    "    hungarian_method=HungarianMethod.DOUBLE_GREEDY,\n",
    "    )\n",
    "experiment = Experiment(\n",
    "    graphs=[\n",
    "        Graph(GraphKind.NEWMAN_WATTS, {\n",
<<<<<<< HEAD
    "            'n': 100,\n",
    "            'p': 0.001,\n",
    "            'k': 7,\n",
=======
    "            'n': 256,\n",
    "            'k': 7,\n",
    "            'p': 0.4,\n",
>>>>>>> be9b9b86
    "        }),\n",
    "    ],\n",
    "    algorithms=[\n",
    "        Algorithm(config, use_fugal=False),\n",
    "        Algorithm(config, use_fugal=True),\n",
    "    ],\n",
    "    noise_levels=[\n",
    "        NoiseLevel(0., 0.0, False),\n",
    "    ],\n",
    ")\n",
    "results = experiment.run()\n",
    "\n",
    "print(experiment.seed)\n",
    "#[print(res) for res in results.results[:][0]]\n",
    "print(results.results)\n",
    "\n",
    "folder = \"results\"\n",
    "if not os.path.exists(folder): os.makedirs(folder)\n",
    "#results.dump(folder)"
   ]
  }
 ],
 "metadata": {
  "kernelspec": {
   "display_name": "venv",
   "language": "python",
   "name": "python3"
  },
  "language_info": {
   "codemirror_mode": {
    "name": "ipython",
    "version": 3
   },
   "file_extension": ".py",
   "mimetype": "text/x-python",
   "name": "python",
   "nbconvert_exporter": "python",
   "pygments_lexer": "ipython3",
<<<<<<< HEAD
   "version": "3.11.7"
=======
   "version": "3.12.2"
>>>>>>> be9b9b86
  }
 },
 "nbformat": 4,
 "nbformat_minor": 2
}<|MERGE_RESOLUTION|>--- conflicted
+++ resolved
@@ -1,577 +1,559 @@
 {
- "cells": [
-  {
-   "cell_type": "code",
-   "execution_count": 1,
-   "metadata": {},
-   "outputs": [],
-   "source": [
-    "from experiment import *\n",
-    "from cugal.config import SinkhornMethod, HungarianMethod\n",
-    "import os\n",
-    "import torch"
-   ]
-  },
-  {
-   "cell_type": "code",
-   "execution_count": 17,
-   "metadata": {},
-   "outputs": [
-    {
-     "data": {
-      "application/vnd.jupyter.widget-view+json": {
-       "model_id": "78a120812c0c4c3ba0145fd562fe7fb6",
-       "version_major": 2,
-       "version_minor": 0
-      },
-      "text/plain": [
-       "λ:   0%|          | 0/15 [00:00<?, ?it/s]"
-      ]
-     },
-     "metadata": {},
-     "output_type": "display_data"
+    "cells": [
+        {
+            "cell_type": "code",
+            "execution_count": 1,
+            "metadata": {},
+            "outputs": [],
+            "source": [
+                "from experiment import *\n",
+                "from cugal.config import SinkhornMethod, HungarianMethod\n",
+                "import os\n",
+                "import torch"
+            ]
+        },
+        {
+            "cell_type": "code",
+            "execution_count": 17,
+            "metadata": {},
+            "outputs": [
+                {
+                    "data": {
+                        "application/vnd.jupyter.widget-view+json": {
+                            "model_id": "78a120812c0c4c3ba0145fd562fe7fb6",
+                            "version_major": 2,
+                            "version_minor": 0
+                        },
+                        "text/plain": [
+                            "λ:   0%|          | 0/15 [00:00<?, ?it/s]"
+                        ]
+                    },
+                    "metadata": {},
+                    "output_type": "display_data"
+                },
+                {
+                    "data": {
+                        "application/vnd.jupyter.widget-view+json": {
+                            "model_id": "75c15c6925a743ea9c7876aeffc33860",
+                            "version_major": 2,
+                            "version_minor": 0
+                        },
+                        "text/plain": [
+                            "frank-wolfe:   0%|          | 0/10 [00:00<?, ?it/s]"
+                        ]
+                    },
+                    "metadata": {},
+                    "output_type": "display_data"
+                },
+                {
+                    "data": {
+                        "application/vnd.jupyter.widget-view+json": {
+                            "model_id": "f06f576dc60b4ff8ae0487c128b8deb3",
+                            "version_major": 2,
+                            "version_minor": 0
+                        },
+                        "text/plain": [
+                            "frank-wolfe:   0%|          | 0/10 [00:00<?, ?it/s]"
+                        ]
+                    },
+                    "metadata": {},
+                    "output_type": "display_data"
+                },
+                {
+                    "data": {
+                        "application/vnd.jupyter.widget-view+json": {
+                            "model_id": "6221755ad9a747bfba5d64d63ab66ab5",
+                            "version_major": 2,
+                            "version_minor": 0
+                        },
+                        "text/plain": [
+                            "frank-wolfe:   0%|          | 0/10 [00:00<?, ?it/s]"
+                        ]
+                    },
+                    "metadata": {},
+                    "output_type": "display_data"
+                },
+                {
+                    "data": {
+                        "application/vnd.jupyter.widget-view+json": {
+                            "model_id": "68e0351ffe044fdb95d8b69c754233d4",
+                            "version_major": 2,
+                            "version_minor": 0
+                        },
+                        "text/plain": [
+                            "frank-wolfe:   0%|          | 0/10 [00:00<?, ?it/s]"
+                        ]
+                    },
+                    "metadata": {},
+                    "output_type": "display_data"
+                },
+                {
+                    "data": {
+                        "application/vnd.jupyter.widget-view+json": {
+                            "model_id": "25ba5d2279c042839b58dd3f4e39618f",
+                            "version_major": 2,
+                            "version_minor": 0
+                        },
+                        "text/plain": [
+                            "frank-wolfe:   0%|          | 0/10 [00:00<?, ?it/s]"
+                        ]
+                    },
+                    "metadata": {},
+                    "output_type": "display_data"
+                },
+                {
+                    "data": {
+                        "application/vnd.jupyter.widget-view+json": {
+                            "model_id": "c7f09fe7824546e082e6a496953b7fbb",
+                            "version_major": 2,
+                            "version_minor": 0
+                        },
+                        "text/plain": [
+                            "frank-wolfe:   0%|          | 0/10 [00:00<?, ?it/s]"
+                        ]
+                    },
+                    "metadata": {},
+                    "output_type": "display_data"
+                },
+                {
+                    "data": {
+                        "application/vnd.jupyter.widget-view+json": {
+                            "model_id": "ecb3f098ffba404d9ac2d6b3ef210f1d",
+                            "version_major": 2,
+                            "version_minor": 0
+                        },
+                        "text/plain": [
+                            "frank-wolfe:   0%|          | 0/10 [00:00<?, ?it/s]"
+                        ]
+                    },
+                    "metadata": {},
+                    "output_type": "display_data"
+                },
+                {
+                    "data": {
+                        "application/vnd.jupyter.widget-view+json": {
+                            "model_id": "d5c064c95e06492bb6ceebe7ea91964d",
+                            "version_major": 2,
+                            "version_minor": 0
+                        },
+                        "text/plain": [
+                            "frank-wolfe:   0%|          | 0/10 [00:00<?, ?it/s]"
+                        ]
+                    },
+                    "metadata": {},
+                    "output_type": "display_data"
+                },
+                {
+                    "data": {
+                        "application/vnd.jupyter.widget-view+json": {
+                            "model_id": "0eba86350b2a4061992ac9c6f79ee42f",
+                            "version_major": 2,
+                            "version_minor": 0
+                        },
+                        "text/plain": [
+                            "frank-wolfe:   0%|          | 0/10 [00:00<?, ?it/s]"
+                        ]
+                    },
+                    "metadata": {},
+                    "output_type": "display_data"
+                },
+                {
+                    "data": {
+                        "application/vnd.jupyter.widget-view+json": {
+                            "model_id": "0835f6b1895940329286e6a5c30183e1",
+                            "version_major": 2,
+                            "version_minor": 0
+                        },
+                        "text/plain": [
+                            "frank-wolfe:   0%|          | 0/10 [00:00<?, ?it/s]"
+                        ]
+                    },
+                    "metadata": {},
+                    "output_type": "display_data"
+                },
+                {
+                    "data": {
+                        "application/vnd.jupyter.widget-view+json": {
+                            "model_id": "e09f653174394c69a40a7c705d19193a",
+                            "version_major": 2,
+                            "version_minor": 0
+                        },
+                        "text/plain": [
+                            "frank-wolfe:   0%|          | 0/10 [00:00<?, ?it/s]"
+                        ]
+                    },
+                    "metadata": {},
+                    "output_type": "display_data"
+                },
+                {
+                    "data": {
+                        "application/vnd.jupyter.widget-view+json": {
+                            "model_id": "5e87ccffde324e44a4d2963f7cc9beeb",
+                            "version_major": 2,
+                            "version_minor": 0
+                        },
+                        "text/plain": [
+                            "frank-wolfe:   0%|          | 0/10 [00:00<?, ?it/s]"
+                        ]
+                    },
+                    "metadata": {},
+                    "output_type": "display_data"
+                },
+                {
+                    "data": {
+                        "application/vnd.jupyter.widget-view+json": {
+                            "model_id": "3c543e549ec0448ab1ffea3348383f74",
+                            "version_major": 2,
+                            "version_minor": 0
+                        },
+                        "text/plain": [
+                            "frank-wolfe:   0%|          | 0/10 [00:00<?, ?it/s]"
+                        ]
+                    },
+                    "metadata": {},
+                    "output_type": "display_data"
+                },
+                {
+                    "data": {
+                        "application/vnd.jupyter.widget-view+json": {
+                            "model_id": "cf43e8c38dd54b798901cee0f4485c18",
+                            "version_major": 2,
+                            "version_minor": 0
+                        },
+                        "text/plain": [
+                            "frank-wolfe:   0%|          | 0/10 [00:00<?, ?it/s]"
+                        ]
+                    },
+                    "metadata": {},
+                    "output_type": "display_data"
+                },
+                {
+                    "data": {
+                        "application/vnd.jupyter.widget-view+json": {
+                            "model_id": "d22e7e35a31541ffb42d7ade844faa44",
+                            "version_major": 2,
+                            "version_minor": 0
+                        },
+                        "text/plain": [
+                            "frank-wolfe:   0%|          | 0/10 [00:00<?, ?it/s]"
+                        ]
+                    },
+                    "metadata": {},
+                    "output_type": "display_data"
+                },
+                {
+                    "data": {
+                        "application/vnd.jupyter.widget-view+json": {
+                            "model_id": "342185a37da741659d0f18c52c87dc28",
+                            "version_major": 2,
+                            "version_minor": 0
+                        },
+                        "text/plain": [
+                            "λ:   0%|          | 0/15 [00:00<?, ?it/s]"
+                        ]
+                    },
+                    "metadata": {},
+                    "output_type": "display_data"
+                },
+                {
+                    "data": {
+                        "application/vnd.jupyter.widget-view+json": {
+                            "model_id": "bf26c42e406a4accb14873693c4c148b",
+                            "version_major": 2,
+                            "version_minor": 0
+                        },
+                        "text/plain": [
+                            "frank-wolfe:   0%|          | 0/10 [00:00<?, ?it/s]"
+                        ]
+                    },
+                    "metadata": {},
+                    "output_type": "display_data"
+                },
+                {
+                    "name": "stderr",
+                    "output_type": "stream",
+                    "text": [
+                        "/opt/anaconda3/lib/python3.11/site-packages/fugal/sinkhorn.py:176: UserWarning: An output with one or more elements was resized since it had shape [100], which does not match the required output shape [1, 100]. This behavior is deprecated, and in a future PyTorch release outputs will not be resized unless they have zero elements. You can explicitly reuse an out tensor t by resizing it, inplace, to zero elements with t.resize_(0). (Triggered internally at /opt/conda/conda-bld/pytorch_1711403378171/work/aten/src/ATen/native/Resize.cpp:28.)\n",
+                        "  torch.matmul(u, K, out=KTu)\n"
+                    ]
+                },
+                {
+                    "data": {
+                        "application/vnd.jupyter.widget-view+json": {
+                            "model_id": "8da6438461c0407b9d810deaa9ef7512",
+                            "version_major": 2,
+                            "version_minor": 0
+                        },
+                        "text/plain": [
+                            "frank-wolfe:   0%|          | 0/10 [00:00<?, ?it/s]"
+                        ]
+                    },
+                    "metadata": {},
+                    "output_type": "display_data"
+                },
+                {
+                    "data": {
+                        "application/vnd.jupyter.widget-view+json": {
+                            "model_id": "746bf22ea85242ed82b542c7a54e9e74",
+                            "version_major": 2,
+                            "version_minor": 0
+                        },
+                        "text/plain": [
+                            "frank-wolfe:   0%|          | 0/10 [00:00<?, ?it/s]"
+                        ]
+                    },
+                    "metadata": {},
+                    "output_type": "display_data"
+                },
+                {
+                    "data": {
+                        "application/vnd.jupyter.widget-view+json": {
+                            "model_id": "ef743d6985dc4692a0b7ccdb711e60bb",
+                            "version_major": 2,
+                            "version_minor": 0
+                        },
+                        "text/plain": [
+                            "frank-wolfe:   0%|          | 0/10 [00:00<?, ?it/s]"
+                        ]
+                    },
+                    "metadata": {},
+                    "output_type": "display_data"
+                },
+                {
+                    "data": {
+                        "application/vnd.jupyter.widget-view+json": {
+                            "model_id": "de849d52c3ad4be5a2d3910850c4f838",
+                            "version_major": 2,
+                            "version_minor": 0
+                        },
+                        "text/plain": [
+                            "frank-wolfe:   0%|          | 0/10 [00:00<?, ?it/s]"
+                        ]
+                    },
+                    "metadata": {},
+                    "output_type": "display_data"
+                },
+                {
+                    "data": {
+                        "application/vnd.jupyter.widget-view+json": {
+                            "model_id": "423f3905538a47328001a338e42f51c7",
+                            "version_major": 2,
+                            "version_minor": 0
+                        },
+                        "text/plain": [
+                            "frank-wolfe:   0%|          | 0/10 [00:00<?, ?it/s]"
+                        ]
+                    },
+                    "metadata": {},
+                    "output_type": "display_data"
+                },
+                {
+                    "data": {
+                        "application/vnd.jupyter.widget-view+json": {
+                            "model_id": "361e4d72b3be4a648b0eeccc19b6dc87",
+                            "version_major": 2,
+                            "version_minor": 0
+                        },
+                        "text/plain": [
+                            "frank-wolfe:   0%|          | 0/10 [00:00<?, ?it/s]"
+                        ]
+                    },
+                    "metadata": {},
+                    "output_type": "display_data"
+                },
+                {
+                    "data": {
+                        "application/vnd.jupyter.widget-view+json": {
+                            "model_id": "961016e9a27b4c79a42f78ef1f38b2df",
+                            "version_major": 2,
+                            "version_minor": 0
+                        },
+                        "text/plain": [
+                            "frank-wolfe:   0%|          | 0/10 [00:00<?, ?it/s]"
+                        ]
+                    },
+                    "metadata": {},
+                    "output_type": "display_data"
+                },
+                {
+                    "data": {
+                        "application/vnd.jupyter.widget-view+json": {
+                            "model_id": "5e38944651e54ab6ad027c2f5fea307b",
+                            "version_major": 2,
+                            "version_minor": 0
+                        },
+                        "text/plain": [
+                            "frank-wolfe:   0%|          | 0/10 [00:00<?, ?it/s]"
+                        ]
+                    },
+                    "metadata": {},
+                    "output_type": "display_data"
+                },
+                {
+                    "data": {
+                        "application/vnd.jupyter.widget-view+json": {
+                            "model_id": "62ec2af1632a47ccbda1e97b591acdc7",
+                            "version_major": 2,
+                            "version_minor": 0
+                        },
+                        "text/plain": [
+                            "frank-wolfe:   0%|          | 0/10 [00:00<?, ?it/s]"
+                        ]
+                    },
+                    "metadata": {},
+                    "output_type": "display_data"
+                },
+                {
+                    "data": {
+                        "application/vnd.jupyter.widget-view+json": {
+                            "model_id": "057d078f23cb4112a8e0965005c2d7e5",
+                            "version_major": 2,
+                            "version_minor": 0
+                        },
+                        "text/plain": [
+                            "frank-wolfe:   0%|          | 0/10 [00:00<?, ?it/s]"
+                        ]
+                    },
+                    "metadata": {},
+                    "output_type": "display_data"
+                },
+                {
+                    "data": {
+                        "application/vnd.jupyter.widget-view+json": {
+                            "model_id": "43e4a341e3f045a1bfa52e5236f5f9a5",
+                            "version_major": 2,
+                            "version_minor": 0
+                        },
+                        "text/plain": [
+                            "frank-wolfe:   0%|          | 0/10 [00:00<?, ?it/s]"
+                        ]
+                    },
+                    "metadata": {},
+                    "output_type": "display_data"
+                },
+                {
+                    "data": {
+                        "application/vnd.jupyter.widget-view+json": {
+                            "model_id": "e8b76a428bab416182212fe00d5209ed",
+                            "version_major": 2,
+                            "version_minor": 0
+                        },
+                        "text/plain": [
+                            "frank-wolfe:   0%|          | 0/10 [00:00<?, ?it/s]"
+                        ]
+                    },
+                    "metadata": {},
+                    "output_type": "display_data"
+                },
+                {
+                    "data": {
+                        "application/vnd.jupyter.widget-view+json": {
+                            "model_id": "422ae09061fd428d9cee5051f549f8cb",
+                            "version_major": 2,
+                            "version_minor": 0
+                        },
+                        "text/plain": [
+                            "frank-wolfe:   0%|          | 0/10 [00:00<?, ?it/s]"
+                        ]
+                    },
+                    "metadata": {},
+                    "output_type": "display_data"
+                },
+                {
+                    "data": {
+                        "application/vnd.jupyter.widget-view+json": {
+                            "model_id": "c6b34cb641624c979d4c6e3845c831a2",
+                            "version_major": 2,
+                            "version_minor": 0
+                        },
+                        "text/plain": [
+                            "frank-wolfe:   0%|          | 0/10 [00:00<?, ?it/s]"
+                        ]
+                    },
+                    "metadata": {},
+                    "output_type": "display_data"
+                },
+                {
+                    "name": "stdout",
+                    "output_type": "stream",
+                    "text": [
+                        "3892736394\n",
+                        "[Result(ics=0.053156146179401995, ec=0.053156146179401995, sss=0.027303754266211604, accuracy=0.02, profile=Profile(sinkhorn_profiles=[SinkhornProfile(errors=[], iteration_count=11, time=0.0012247040271759033), SinkhornProfile(errors=[], iteration_count=11, time=0.0009062399864196777), SinkhornProfile(errors=[], iteration_count=11, time=0.0008529279828071594), SinkhornProfile(errors=[], iteration_count=11, time=0.0008477759957313538), SinkhornProfile(errors=[], iteration_count=11, time=0.0008407040238380433), SinkhornProfile(errors=[], iteration_count=11, time=0.000847872018814087), SinkhornProfile(errors=[], iteration_count=11, time=0.0008929280042648315), SinkhornProfile(errors=[], iteration_count=11, time=0.0008353599905967712), SinkhornProfile(errors=[], iteration_count=11, time=0.0008253440260887146), SinkhornProfile(errors=[], iteration_count=11, time=0.0008447999954223633), SinkhornProfile(errors=[], iteration_count=11, time=0.001082368016242981), SinkhornProfile(errors=[], iteration_count=11, time=0.000834559977054596), SinkhornProfile(errors=[], iteration_count=11, time=0.000843775987625122), SinkhornProfile(errors=[], iteration_count=11, time=0.0008355839848518371), SinkhornProfile(errors=[], iteration_count=11, time=0.0008232960104942322), SinkhornProfile(errors=[], iteration_count=11, time=0.0008395839929580688), SinkhornProfile(errors=[], iteration_count=11, time=0.0009431040287017822), SinkhornProfile(errors=[], iteration_count=11, time=0.0008550400137901307), SinkhornProfile(errors=[], iteration_count=11, time=0.000851967990398407), SinkhornProfile(errors=[], iteration_count=11, time=0.0008314880132675171), SinkhornProfile(errors=[], iteration_count=11, time=0.00107315194606781), SinkhornProfile(errors=[], iteration_count=11, time=0.0008386560082435608), SinkhornProfile(errors=[], iteration_count=11, time=0.0008335360288619996), SinkhornProfile(errors=[], iteration_count=11, time=0.000851967990398407), SinkhornProfile(errors=[], iteration_count=11, time=0.0008204159736633301), SinkhornProfile(errors=[], iteration_count=11, time=0.0008213440179824829), SinkhornProfile(errors=[], iteration_count=11, time=0.0008427519798278808), SinkhornProfile(errors=[], iteration_count=11, time=0.0008202239871025086), SinkhornProfile(errors=[], iteration_count=11, time=0.0009728000164031983), SinkhornProfile(errors=[], iteration_count=11, time=0.0007994880080223084), SinkhornProfile(errors=[], iteration_count=11, time=0.001060927987098694), SinkhornProfile(errors=[], iteration_count=11, time=0.0008386560082435608), SinkhornProfile(errors=[], iteration_count=11, time=0.0008407040238380433), SinkhornProfile(errors=[], iteration_count=11, time=0.0007874879837036133), SinkhornProfile(errors=[], iteration_count=11, time=0.0008693760037422181), SinkhornProfile(errors=[], iteration_count=11, time=0.0007854080200195312), SinkhornProfile(errors=[], iteration_count=11, time=0.0007833600044250488), SinkhornProfile(errors=[], iteration_count=11, time=0.0008417279720306397), SinkhornProfile(errors=[], iteration_count=11, time=0.0008435199856758117), SinkhornProfile(errors=[], iteration_count=11, time=0.0008335360288619996), SinkhornProfile(errors=[], iteration_count=21, time=0.0017397760152816774), SinkhornProfile(errors=[], iteration_count=21, time=0.0014632960557937622), SinkhornProfile(errors=[], iteration_count=21, time=0.0014624320268630982), SinkhornProfile(errors=[], iteration_count=21, time=0.001388543963432312), SinkhornProfile(errors=[], iteration_count=21, time=0.0015421439409255982), SinkhornProfile(errors=[], iteration_count=21, time=0.0015301439762115479), SinkhornProfile(errors=[], iteration_count=21, time=0.0014437119960784913), SinkhornProfile(errors=[], iteration_count=11, time=0.0007852479815483093), SinkhornProfile(errors=[], iteration_count=11, time=0.0008099200129508972), SinkhornProfile(errors=[], iteration_count=11, time=0.0007864320278167724), SinkhornProfile(errors=[], iteration_count=21, time=0.001834112048149109), SinkhornProfile(errors=[], iteration_count=31, time=0.0020357439517974855), SinkhornProfile(errors=[], iteration_count=31, time=0.0020459520816802977), SinkhornProfile(errors=[], iteration_count=21, time=0.001440991997718811), SinkhornProfile(errors=[], iteration_count=21, time=0.0014417920112609864), SinkhornProfile(errors=[], iteration_count=21, time=0.0014602240324020385), SinkhornProfile(errors=[], iteration_count=21, time=0.0013905919790267944), SinkhornProfile(errors=[], iteration_count=21, time=0.0015073280334472656), SinkhornProfile(errors=[], iteration_count=21, time=0.0013876800537109375), SinkhornProfile(errors=[], iteration_count=11, time=0.0008079360127449035), SinkhornProfile(errors=[], iteration_count=21, time=0.0017285120487213134), SinkhornProfile(errors=[], iteration_count=41, time=0.0026984639167785644), SinkhornProfile(errors=[], iteration_count=31, time=0.0020317440032958985), SinkhornProfile(errors=[], iteration_count=31, time=0.002095103979110718), SinkhornProfile(errors=[], iteration_count=31, time=0.0021575679779052732), SinkhornProfile(errors=[], iteration_count=21, time=0.0014243839979171753), SinkhornProfile(errors=[], iteration_count=21, time=0.001446176052093506), SinkhornProfile(errors=[], iteration_count=21, time=0.001434880018234253), SinkhornProfile(errors=[], iteration_count=21, time=0.0014448640346527099), SinkhornProfile(errors=[], iteration_count=21, time=0.001498144030570984), SinkhornProfile(errors=[], iteration_count=31, time=0.002135040044784546), SinkhornProfile(errors=[], iteration_count=51, time=0.0033669118881225588), SinkhornProfile(errors=[], iteration_count=41, time=0.002603008031845093), SinkhornProfile(errors=[], iteration_count=31, time=0.004221951961517334), SinkhornProfile(errors=[], iteration_count=31, time=0.002037791967391968), SinkhornProfile(errors=[], iteration_count=31, time=0.002012160062789917), SinkhornProfile(errors=[], iteration_count=31, time=0.0020849919319152832), SinkhornProfile(errors=[], iteration_count=21, time=0.0014039039611816405), SinkhornProfile(errors=[], iteration_count=31, time=0.0020080640316009523), SinkhornProfile(errors=[], iteration_count=21, time=0.0014471360445022583), SinkhornProfile(errors=[], iteration_count=31, time=0.0023644158840179443), SinkhornProfile(errors=[], iteration_count=61, time=0.00406217622756958), SinkhornProfile(errors=[], iteration_count=41, time=0.0027432959079742433), SinkhornProfile(errors=[], iteration_count=41, time=0.002783423900604248), SinkhornProfile(errors=[], iteration_count=41, time=0.0027351040840148926), SinkhornProfile(errors=[], iteration_count=41, time=0.0027144639492034913), SinkhornProfile(errors=[], iteration_count=31, time=0.0020203518867492674), SinkhornProfile(errors=[], iteration_count=31, time=0.0020244159698486327), SinkhornProfile(errors=[], iteration_count=31, time=0.002115583896636963), SinkhornProfile(errors=[], iteration_count=21, time=0.0014816639423370361), SinkhornProfile(errors=[], iteration_count=41, time=0.0031047680377960206), SinkhornProfile(errors=[], iteration_count=51, time=0.0032808001041412355), SinkhornProfile(errors=[], iteration_count=61, time=0.004055840015411377), SinkhornProfile(errors=[], iteration_count=51, time=0.0033199360370635986), SinkhornProfile(errors=[], iteration_count=41, time=0.0026123840808868408), SinkhornProfile(errors=[], iteration_count=41, time=0.0026729280948638917), SinkhornProfile(errors=[], iteration_count=41, time=0.0026707520484924316), SinkhornProfile(errors=[], iteration_count=41, time=0.002617311954498291), SinkhornProfile(errors=[], iteration_count=41, time=0.0026173439025878906), SinkhornProfile(errors=[], iteration_count=41, time=0.002603231906890869), SinkhornProfile(errors=[], iteration_count=51, time=0.0035880959033966066), SinkhornProfile(errors=[], iteration_count=11, time=0.0008050879836082459), SinkhornProfile(errors=[], iteration_count=11, time=0.0008273919820785523), SinkhornProfile(errors=[], iteration_count=11, time=0.0007854080200195312), SinkhornProfile(errors=[], iteration_count=11, time=0.0007884479761123657), SinkhornProfile(errors=[], iteration_count=11, time=0.0008079360127449035), SinkhornProfile(errors=[], iteration_count=11, time=0.000794368028640747), SinkhornProfile(errors=[], iteration_count=11, time=0.0008458240032196045), SinkhornProfile(errors=[], iteration_count=11, time=0.0008191999793052674), SinkhornProfile(errors=[], iteration_count=11, time=0.000809984028339386), SinkhornProfile(errors=[], iteration_count=11, time=0.000843775987625122), SinkhornProfile(errors=[], iteration_count=11, time=0.0008458240032196045), SinkhornProfile(errors=[], iteration_count=11, time=0.0008458240032196045), SinkhornProfile(errors=[], iteration_count=11, time=0.000796671986579895), SinkhornProfile(errors=[], iteration_count=11, time=0.0008642560243606567), SinkhornProfile(errors=[], iteration_count=11, time=0.0008222720026969909), SinkhornProfile(errors=[], iteration_count=11, time=0.0008458240032196045), SinkhornProfile(errors=[], iteration_count=11, time=0.0008344640135765076), SinkhornProfile(errors=[], iteration_count=11, time=0.000814079999923706), SinkhornProfile(errors=[], iteration_count=11, time=0.0008294079899787902), SinkhornProfile(errors=[], iteration_count=11, time=0.0010351999998092652), SinkhornProfile(errors=[], iteration_count=11, time=0.0008183040022850036), SinkhornProfile(errors=[], iteration_count=11, time=0.0018381119966506957), SinkhornProfile(errors=[], iteration_count=11, time=0.0011950080394744873), SinkhornProfile(errors=[], iteration_count=11, time=0.0008273919820785523), SinkhornProfile(errors=[], iteration_count=11, time=0.0008181759715080261), SinkhornProfile(errors=[], iteration_count=11, time=0.0008232960104942322), SinkhornProfile(errors=[], iteration_count=11, time=0.0008231040239334107), SinkhornProfile(errors=[], iteration_count=11, time=0.0008427519798278808), SinkhornProfile(errors=[], iteration_count=11, time=0.0007841280102729798), SinkhornProfile(errors=[], iteration_count=11, time=0.0010575360059738158), SinkhornProfile(errors=[], iteration_count=11, time=0.0008397759795188903), SinkhornProfile(errors=[], iteration_count=11, time=0.0008376320004463196), SinkhornProfile(errors=[], iteration_count=11, time=0.0007923200130462647), SinkhornProfile(errors=[], iteration_count=11, time=0.0009521279931068421), SinkhornProfile(errors=[], iteration_count=11, time=0.0008243200182914734), SinkhornProfile(errors=[], iteration_count=11, time=0.0008109440207481384), SinkhornProfile(errors=[], iteration_count=11, time=0.0008117759823799134), SinkhornProfile(errors=[], iteration_count=11, time=0.0008396160006523132), SinkhornProfile(errors=[], iteration_count=11, time=0.0008170560002326965), SinkhornProfile(errors=[], iteration_count=11, time=0.0011100800037384033), SinkhornProfile(errors=[], iteration_count=11, time=0.0008286399841308594), SinkhornProfile(errors=[], iteration_count=11, time=0.0007925760149955749), SinkhornProfile(errors=[], iteration_count=11, time=0.0008448320031166077), SinkhornProfile(errors=[], iteration_count=11, time=0.0007954879999160767), SinkhornProfile(errors=[], iteration_count=11, time=0.0008284159898757934), SinkhornProfile(errors=[], iteration_count=11, time=0.0008182399868965149), SinkhornProfile(errors=[], iteration_count=11, time=0.0008262400031089782), SinkhornProfile(errors=[], iteration_count=11, time=0.0008117759823799134), SinkhornProfile(errors=[], iteration_count=11, time=0.0008201919794082642)], phase_times={<Phase.FEATURE_EXTRACTION: 'FEATURE_EXTRACTION'>: 0.0004299199879169464, <Phase.GRADIENT: 'GRADIENT'>: 0.09814089614152907, <Phase.SINKHORN: 'SINKHORN'>: 0.21116902351379396, <Phase.HUNGARIAN: 'HUNGARIAN'>: 0.009052160263061524}, time=0.4302942752838135, max_memory=178688)), Result(ics=0.06312292358803986, ec=0.06312292358803986, sss=0.032590051457975985, accuracy=0.0, profile=Profile(sinkhorn_profiles=[], phase_times={<Phase.FEATURE_EXTRACTION: 'FEATURE_EXTRACTION'>: 0.02041029930114746, <Phase.GRADIENT: 'GRADIENT'>: 0.0897212028503418, <Phase.SINKHORN: 'SINKHORN'>: 4.563509464263916, <Phase.HUNGARIAN: 'HUNGARIAN'>: 0.00029921531677246094}, time=4.797215461730957, max_memory=None))]\n"
+                    ]
+                },
+                {
+                    "data": {
+                        "image/png": "iVBORw0KGgoAAAANSUhEUgAAApQAAAHzCAYAAACe1o1DAAAAOXRFWHRTb2Z0d2FyZQBNYXRwbG90bGliIHZlcnNpb24zLjguMCwgaHR0cHM6Ly9tYXRwbG90bGliLm9yZy81sbWrAAAACXBIWXMAAA9hAAAPYQGoP6dpAACgV0lEQVR4nOzdd1yVdf/H8dcZcNhTtqIo4sC99x64ldx7pOZIc5RlWWqmpabWrZZmppkz9165R+6BOHAjIAiyN2f8/uDnuePWygI9CJ/n48Hj5pzrOtf5XNwJ7/OdCoPBYEAIIYQQQoh/SWnqAoQQQgghxJtNAqUQQgghhMgVCZRCCCGEECJXJFAKIYQQQohckUAphBBCCCFyRQKlEEIIIYTIFQmUQgghhBAiVyRQCiGEEEKIXJFAKYQQQgghckUCpRBCCCGEyBUJlEIIIYQQIlckUAohhBBCiFyRQCmEEEIIIXJFAqUQQgghhMgVCZRCCCGEECJXJFAKIYQQQohckUAphBBCCCFyRQKlEEIIIYTIFQmUQgghhBAiVyRQCiGEEEKIXJFAKYQQQgghckUCpRBCCCGEyBUJlEIIIYQQIlckUAohhBBCiFyRQCmEEEIIIXJFAqUQQgghhMgVCZRCCCGEECJXJFAKIYQQQohckUAphBBCCCFyRQKlEEIIIYTIFQmUQgghhBAiVyRQCiGEEEKIXJFAKYQQQgghckUCpRBCCCGEyBUJlEIIIYQQIlckUAohhBBCiFyRQCmEEEIIIXJFAqUQQgghhMgVCZRCCCGEECJXJFAKIYQQQohckUAphBBCCCFyRQKlEEIIIYTIFQmUQgghhBAiVyRQCiGEEEKIXJFAKYQQQgghckUCpRBCCCGEyBUJlEIIIYQQIlckUAohhBBCiFyRQCmek5aewa2IOLQ6valLEUIIIcQbQG3qAkTe0Or0hMam4u1khVqlRKvVEh8fT1xc3Au/nj59SkREBOHh4URGRhIdHU1KSgpZWh3u/eai8fQj8/Ft1IcX4Ffal1q1atG8eXNq1qyJnZ2dqW9XCCGEEPmIwmAwGExdhPh39Ho9169f58efVrApsQTKIj5kPA7hyS8foNdp//R1CoWCF/3frlAocCjmh13vr43PhS8ZhjYuIsd5FhYWuLu7U7ZsWWrXrk39+vUpX748np6eKBSKvLtBIYQQQrwRJFC+QRITEzl79izHjh1j9+7dBAUFkZmZidrRE6/hS43nvSgEvoiZmRmOjo4UL14cPz8/SpcuTREXV9Y+LUpYqhIfOwW+D7azauUKVCoVNWrUQKPRcPfuXcLDw8nIyHjuep6enpQrV446depQqVIlypYti6+vL2ZmZnn+8xBCCCFE/iCBMp8yGAzcuXOHU6dOcezYMY4ePcrdu3dffLJCaeymJvYh1qe+JzU5ydiN/b8sLS3x8PDA0dERc3NzDAYDKSkpREdHEx0djU5vQO3gjjY+Egx6FAoFFhYWpKeno1AoKFWqFPXq1aNIkSKkpKQQERHBw4cPCQsLIzY29rnWT6VSiYeHB/7+/lStWpVy5cpRtmxZypYti729/av48QkhhBDiNZJAmU8kJCUxe9Fybp4/wbWgqzx8+PC5FsA/srKyonr16vj6+pKQkMCde/cJCX9KekwYFhpzqlevTp06dahduzZ16tTBy8uL0NBQLl26lOMrPDwcABsbGypXrkyVKlXw8/OjWLFiODg4EB8fT3R0NE+ePCE0NJRTp05x69YtdDodlpaWZGRkoNPpnqvP2toatVqNVqslLS0NvT57gs//drc7OTlRoUIFKlSoYAyZ5cqVw8vLK0f3+f+OERVCCCFE/iGB0sSCg4MZ/s4I7pbsgsbTj4yIECJXTQTDf2dYm5ubo9Pp0Ol02NraYmNjQ0JCAqmpqQB4enpSsWJFatasSf369alTpw729vYvNZ4xOjr6uZB5+/ZtDAYDZmZmxlbFZ1+VK1dGr9ezaNEi5s2bR0JCAj179mTAgAFYWVkZw+ez1s5nj8PCwoiKiiI+Pt4YLv+KWq3GxcUFLy8vinkX526pQBJU9lTwtGXryAYSKoUQQoh8RAKlCWRkZLB582bmzp3LxYsXnxsD+XTlGFwts8dMPn36NEeLnlKpNHZT/1ULpkqlwt7ePseXnZ3dc8+96EutVhMaGsrNmze5fPkyly5d4tq1a2RlZaFQKPD19aVq1aqUL1+eiIgItm7dSkxMDL169WLy5MmUL1/+T+syGAwkJWV3x9+8eZMjR45w+fJl7t27x5MnT0hOTn7uNf/784lcNgInMy01atSgffv2+Pv7U6ZMGYoUKfJP/68QQgghRB6QQPka3bt3jyVLlvDDDz8QFxf33wMKJcUGf4PSxQdiQwlbPhadNgsAd3d3WrZsSbNmzahTpw5+fn4oldmtc3q9nqSkJBISEv7RV2JiYo7v/6zFUKlUGkOora0tarUavV5Peno6iYmJxMbGkpmZCWSPy9TpdGRmZlKxchU69xlC7QqlSEtJ4fHjx0RERBj/99n3sbGxOd5Po9Hg6emJvb29sVU2MTGRyKgnWHf+LLsF93EIUavex6B/vpvdxsaGihUrUr58ecqUKWPsQvfx8UGtlhWyhBBCiFdFAuUrptVq2blzJ/Pnz+fYsWPPjSE0NzfPDmUKJRZFipIeE4arSxH69+/PBx98gIuLyyutz2AwkJyc/K8C6bN1LhMTE/97T3+YIPTH7nuFQoFarcbCwgI7OztcXFxwc3PDw8ODokWLUqxYMby8vHBycsLBwQFHR0ccHBywsLAAICziMYfOXCEi5CpXr1zmwoULhISEvPCelEolCoXCOLbTzMwMX19fY8AsW7asMXDKpCAhhBAi9yRQ5rFnk0eUaXHMnPE5a9aseeFMawBvb2+KFi3K9evXiY+Pp3Xr1owfP56WLVu+Ues5GgwGUlNTSUhI4FpoNMO2hRmPFb38Iwlht4mOjiY+Pj5HN71CoUCpVKLX61+4LiZkt1o+C5d/DJoODg7Y2NiQkZFBfHw84eHhXL9+naioqOdaXFUqFba2ttjb25OZmcnjx49BoUTt4E4RCyhbxi9HyCxbtize3t7GlmAhhBBC/DUJlHlIq9NT97NNROusXji5xsnJCTMzM+Lj42nUqBEnTpzAYDDQr18/3nvvvb8ce/im0Or0BH53iqvhCVTysmfziHo5JtDEx8dz//5949e9e/e4f/8+d+/efW5mu52dHY6OjtjZ2WFpaYmZmRkKhYKsrCzS09NJSEggLi6OhISEf1akQonHgK8xdy+NOjEcz2triIl+wr1794zvb2FhgZ+f33OtmmXKlMHa2jpPflZCCCFEQSGBMo9otVrqtwkkqsZw43MWB7/izqVTuLm58e677zJnzhxSUlLIyMjA3d2dUaNGMXz48Fferf26/dslfvR6PZGRkTmC5h+DZ1hYmLElU6VS4e3tjY+PDyVKlMDT05MiRYoYWy6BHN3yjx494uLFizx48IAMc3s8hn5vfN8/LgRva2uLk5MT9vb2qFQqkpOTiYmJyTHmtVixYs91nZctW1Z2ChJCCFFoSaDMA7GxsbRr147fz5w1tnzpY+4TvXoS48e9R2xsLEuWLMFgMFC+fHk++OADevbsiUajMXXpb5TMzExCQ0NzhM0/fv/06VPjuVZWVvj4+ODj40PJkiVzfF+seAn6/HSR4MhkzJMeE7FyPCnJSc+934u2qLS0tMTW1halUklGRgYJCQnGLnYrK6sci7Y/+/L19TWOBRVCCCEKIgmUuRQcHEz79u15+PBhdmCsUJGQ8Ke0qlcN31IlWb58OcnJybi7u/Pjjz/Spk0bacV6RRITE1/Ynf7sKy0tzXhuERdXvMtXw9fdgZI+JXB3dyciIoLTp09z9erVHN3oz8Z5QvYkKicnJzQaDVqtlvj4+BxjZJVKJWZmZuh0OrTa/+6n7u7ujp+fH5UrV86xiLuLi4v89yCEEOKNJ4EyF7Zu3Uq/fv3Q6XTGsFKqVClKly7NoUOH0Ov1aLVahg4dyvfffy+TPEzIYDAQFRX1XNB89v2jR4+MoVGpVOLp6YmlpSVJSUnEx8eTnp5uvJalpSVqtZrk5GQMBgNqtRqfUr64l/LH1UqJuZmazMxMHj16xIMHD4iOjv7LSUdubm6ULFmS8uXLU6NGDerUqZNj/3PZJUgIIUR+J4HyX9Dr9cyYMYPPPvsMZ2dnY1drqVKluHv3Lh4eHlhZWfHw4UOWLl3KoEGDTFyx+DtZWVk8evToT7vTo6Oj//S1VtY2OPechdLFh8zHt3n88wQw6HF3d6dkyZJ4e3tTpEgRrKysSEtLIyoqitDQUB4/fkxcXBzJyckvXAvUzMwMaxtb7Lt+Ds7F8bFXceD9VhIqhRBC5Duy2vM/lJyczIABA9i8eTPW1tY5xu05Ojry9ddfs2TJEmJiYjh48CCNGzc2YbXiZZmZmVGyZElKliz5wuPJyck5gmZQUBAnT54kNDSUTHO77EXpAXOP0qgd3NHGRRAZGUlkZCSnTp36VzVlZWWRjAX2zsUBuJ+gw8rVG3drJV26dGHw4MFUqlRJusyFEEKYnLRQ/gP37t2jTZs23L1717hoNmRPxti+fTtqtZrAwECcnZ3ZtWsXpUuXNmG14nXJ0upoM+837sRlYZn6BP3+OURGhJOUlJSjq1ulUhmXP8rMzDSOvbS0tKRSpUpUrVqVatWqUa1aNfz9/bGwsMixDJNZYgSPlo8lI/2/Y0HVajXly5enffv2dOrUiapVqxq7yoUQQojXRQLlS9Dq9KzcvJuR/bqRmfHfsXROTk7ExsayZcsWEhMTefvtt2nQoAEbN27EycnJhBWL1+1F4xz1ej03b95k//79nD59mmvXrvHo0SOSknLOKFcoFJibm6NQKIxjNVUqFWXKlKFGjRpUqlwFrzKVaVG3KkWcHLl+/Tpz5sxh8+bNJCYm5riWmZkZ5cuXp127djRv3pw6depgZWX1en4IQgghCi0JlH9Dq9PjP24FGdZuZESEkLJ1GjbWVqhUKtRqNaVKlaJWrVrMmjWLIUOGsHjxYszNzU1dtsjHUlNTuXbtGsePH+fkyZMEBwcTGhqaY+LPMyqVKsdOQm5ublSrVo06depQpUoVLCws2LNnD6tXryY6Ovq5pY6USiUVKlSgVatWNGrUiPr168uHHSGEEHlOAuXfGPPxDLbrqxofV3q0hd+2rOXtt99m4cKFtGjRggMHDvDVV18xceJEGc8m/rWoqCiCgoI4c+aMsUUzPDw8x/JDL2JlZYWvry/FixcnMzOT8+fP8/TpU8zNzdFqtej1+hxLH5UrV44mTZrQsGFDGjZsSNGiRV/H7QkhhCjAJFD+BYPBgKOTM5Ydp6Dx9MNFlcr5mT1Z8v13jBs3DltbW5KSkli9ejWdO3c2dbmiANJqtdy5c4egoCAuXbrE2bNnuXbtGlFRUcZzXrQAu0KhwNLSkszMTLRaLVZWVmg0GuOOPxaWVmgtHNDGR1KiuDcNGzakUaNGNGzYED8/P/lgJIQQ4h+RQPkXDh06RPPmzbGytuE/K9bxdo9OfDz5Iy5fvszu3btxc3Nj586dVKtWzdSlikImKSmJ4OBgrl69ytWrV7lw4QLBwcHG8ZnP1jx90XJEKrUZ7v3nonYtRUZECLHrJ2NlaUFCQgIGgwFXV1caNGhgbMGsXLkyarUsCCGEEOLPSaD8CzVq1ODChQtUrVqVu3fv0qRJExo0aMAHH3xAsWLFOH36NF5eXqYuUwggu0U9PDycoKAgrl69SlBQEFeuXOHmzZvGbnOlUonS3h2v4UuNrwtfMgxDYpRx5QJ7e3usra2Jjo4mKysLGxsb6tWrZwyYtWrVwtLS0iT3KIQQIn+SQPknzp49S+3atVEoFDg4OODu7k6/fv2YPHky9vb2hIaGYmdnZ+oyhfhbmZmZhISE/DdkXg3immcblEVKkBERQuSqiWB4viXzGRcXF2xtbYmKiiIlJQVzc3Nq1qxpDJj16tXDwcHh9d2QEEKIfEcC5Z/o2LEju3btQq/XY2VlRadOnVi7di0AR48epVGjRiauUIh/T6vTc+1BJPFhd7gefI3Lly9z4sQJQkJCcqyx+r8UCgVOTk7Y29sTHx9PbGwsCoWCSpUqGQNmw4YN8fDweI13I4QQwtQkUL7A1atXqVy5svFxuXLluH37NpaWlnTo0IHVq1ebsDohXh2DwcDDhw+5fPkyBw4c4PDhw9y7d4+MjIw/fY2FhQWOjo5kZWUR8zQWtYM73s7WNGpQ3zjRp1SpUjLRRwghCjAJlC/Qs2dPtm3bZlwX0NHRkRYtWrBr1y5u3boly6yIQictLY3du3ezefNmjh8/Tnh4+PMTfhRK3PvNRePpR2bkHZI3f0ZSYgIArq6uNG7c2NiCWbFiRVQqlQnuRAghxKsggfJ/3Lp1i7JlywLZ3XtqtZpt27bRsWNHpk6dyscff2ziCoUwPYPBwJ07d9i5cyebNm3iwoULaC2dnpvso42LMD5WqVTG7nRLS0tq165Ny5YtadSoETVr1kSj0bz2+xBCCJE3JFD+jx49erBhwwYAbGxsaNKkCVqtllu3bnH9+nUsLCxMXKEQ+Y/BYODuvfv0X3WViAwztFF3CV8x7i8n+/yRUqmkRIkStGjRgk6dOtGwYUNsbW1fcdVCCCHyigTKPwi+foMqDVqgjY/E2soSS0tLWrZsydq1a9myZYssXi7E3/jjnuaPI8I5duwYW7Zs4eDBgyQkJOQ4V6lUolKp0Gq1zy3MDtk7AJUuXZrWrVszcuRIvIoWe26/dCGEEPmDBMr/p9XpqTB+BelWbmRG3qGLzV0WL/wP7u7uVKhQgf3798ukAiFy4fHjxxw9epQ1a9Zw7Nix5wKmRqPByckJlUrF06dPSUtL++9BhRL3/nPRePhhr43nyCcdcLSXZbuEECK/kED5/+5FJ9Ns3lHj4+FFo5g8eggqlYqrV69Svnx5E1YnRMETHR3NoUOHWLlyJSdPniQxMTHHcTs7OypXroyXlxc3I+KIq/eu8Vj4kmFY61MIDAzk888/lw0GhBDCxKTf6P+5WivJeByS/SD2IVmx2ZMJRo4cKWFSiFfAxcWFHj16sHv3bhISEoiNjWXNmjU0a9YMGxsbEhMTOX78OOvWrePy8QPontwDwDYzFidzPQkJCfz0008ULVoUW1tbunfvztWrV018V0IIUThJC+X/O3fuHLVq10Ht4E7P9i04e+Z37t69S0xMjOwCIoQJJCQksH37dpYuXcqlS5dISU1D7eCONj4SBdl7jru6uhIREcHTp0+Nr7OwsKBx48aMGzeOVq1ayVAVIYR4DaSF8v+dP38eDHq0cRGoVUpCQkKoXr26hEkhTMTe3p5+/fpx/PhxkpOTSUyIZ/FXU6lVswYWFhZERUURFBTE06dPUSgU2NraYmFhQXp6Ovv27SMgIABzc3Pq1avHTz/99JeLswshhMgdCZT/7/z586hUKhQKBbt370apVNKxY0dTlyWE+H+2trYMHTqUM2fOkJqaSlJSEgsWLKBKlSqYm5uTlJRk3IwAsteR1Wq1nD59msGDB2NlZUWFChWYOXMmsbGxJrwTIYQoeKTL+/9VrFiR4OBgLC0tSU1NBTAuaC6EyP/i4+NZtGgRq1ev5s6dO2RlZf3l+d7e3nTp0oUxY8ZQsmTJ11SlEEIUTBIogdTUVGxtbdHr9ajVagC0Wi13796VPzRCvKGioqJYsGABGzdu5P79+8ZdenJQKFE7uGOnzCSgdSveffddateuLeMuhRDiH5JACZw+fZp69eqhUChQKpXodDosLS1JTk5GqZRRAUIUBHfu3GHBggVs3bqViIgIDCiMe49nRIQQuWoiGPRoNBqaNGnCiBEjCAgIkC0hhRDiJUhaIjtQQvb2cbVr1wayu8MkTApRcPj6+rJw4ULCwsLQarXsOHwajacfABpPP9QO7gBkZGSwb98+OnfujJWVFbVr12bJkiXExcWZsnwhhMjXJDEB27dvB7IH8bdv3x6FQoG9vb2JqxJCvCpKpZKABjWo5JX977yipx3fz52Br69vjg+Ser2es2fP8s477+Dk5ETp0qWZPn06Dx48MFHlQgiRP0mXN2BlbUOWxh5DUjTfLJjPmDFjqFmzJr///rupSxNCvEJ/3Hv8j/uD3759m0mTJrFv3z7jJL3/5eTkRM+ePRk8eDDVqlWTcZdCiEKt0AfKiMgoqk9aYxxHNaZcJpM/+pBy5cpx/fp1U5cnhDCxp0+fsnTpUhYuXEhERMQLzzEzM6NNmzaMGDGCpk2byrhLIUShU+i7vEMiYnOMo3oQkwxAaGgohTxrCyEAZ2dnPvroI8LDw4mPj2fVqlXPzQTPyspi+/bttGnTBgsLC8qXL8/yFSu5fDcCrU5vwuqFEOL1KPQtlBmZWZQYutDYQtlMd5FtW7eQkpLCw4cP8fb2NnWJQoh8KDk5mT179rBu3Tp27NiRc91LhdI4g1z35B5vF49nQP9+lChRwmT1CiHEq1ToAyWArZ096WobtPGRNGnciOTkZM6fP8+uXbto27atqcsTQuRzaWlp7Nu3j02bNrF161bSzezwGr7UeDx8yTC0cRFYWloSGBjIe++9R/Xq1WXcpRCiwCj0Xd4AlStVRBsXAQY9oaGhVK1aFRsbG65du2bq0oQQbwBLS0s6d+7MqlWriImJYfOqpdhmZW/vmBERgi4hCsgOnqtXr6ZmzZqYmZlRp04dNm3aJPuMCyHeeBIogQoVKqBSqQB49OgRFStWxN/fn+DgYBNXJoR402g0Gjq0a8elr/qwf0x9VvSpwPBhQ3FxcQEwtkrqdDrOnDlD165dsbCwoFixYnzyySeyz7gQ4o0kgRIoWbKk8Zd8VlYWFSpUoEKFCtJCKYT419QqJX4eDrRu1ZLvvvuOx48fc/ToUd599108PDwAcnR5h4WF8cUXX+Ds7IytrS0dOnTgypUrpipfCCH+EQmUZAdKrVZrfPwsUF6/fv3F+/8KIcQ/pFKpaNSoEd988w1hYWGcPn2aCRMm4OXlBeQMl8nJyezcuZMqVapgZmaGv78/y5YtM648odXpuRedLDPIhRD5hkzKAS5evEj16tWNj/V6Pb/99hstW7YkJCSE0qVLm7A6IURBZjAYuHTpEps2bWLNmjV/uwtPERdXPAbMI1HtQCUvezaPqJdjUXYhhDAF+S1EdgvlH+3Zswd/f38A6fYWQrxSCoWCatWq8cUXX3Dv3j2CgoKYOnUqPj4+Lzw3XqsmUe0AwNXwBBatXP+aKxZCiOdJoAQcHBywtrY2Pp49ezbu7u44OTlJoBRCvDYKhYIKFSrw2Wefce/ePW7evMmMGTMoVaoUkN2aqY2PJCMiBMieQf7e230xMzOjbdu2hIeHm7J8IUQhJl3e/6948eKEhobi7OxMYmIiaWlpNGvWDHd3d9avlxYAIYRp3b9/n40bN7J06VLu3L2H2sEdbXwkGHKOo3RxcWHSpEmMHTsWtVptomqFEIWNtFD+PysbW9SOnrTv2ImsrCw2bNggM72FEPmGj48P77//Prdv3+ZR6EO++mQCvqVKPndedHQ0EydORKPRUL9+fc6ePWuCaoUQhY20UJI9Y9Jv9FL0DsUo62LJ/vdbUbNGdQYOHMiYMWNISUnB3Nzc1GUKIcRzIiMjWb9+Pf/5z3+4e/fuC8+xs7NjyJAhfPLJJzg5Ob3mCoUQhYG0UAKhsanoHYoBcDM6jdJV63LhwgXKlCmDVqslJCTExBUKIcSLubu7M3bsWO7cuUNMTAzffPPNcxN6EhMTmT9/Ps7OzlSoUIF169bJkmhCiDwlgRLwdrKioqcdABmPQxjUrQM6nY7Lly8DMtNbCPFmcHZ2ZsyYMdy7d4+4uDjmz59P8eLFc5wTHBxMr169sLS0pEePHly/ft1E1QohChIJlGTvaLFlZH2qRewg8ueJnDh+DKVSyYoVK/D09JRAKYR44zg4OPDee+/x4MEDkpKSmDNnjnERdcA4Vtzf3x8PDw9mzvqSK/cjZbF0IcS/ImMo/yAhIQFHR0cMBgPlypXj5s2bNG3aFFtbW7Zu3Wrq8oQQItdSU1OZN28e8+fP/+++4Qol7v3movH0Q50Ywfy2nrQNCEClUpm2WCHEG0NaKP/A3t6enj17ApCUlITBYCAzM1NaKIUQBYaVlRWffPIJT58+JTU1lbFjx2Lr4YPG0w8ArZ0ngf2GYWFhweDBg7l9+7aJKxZCvAmkhfJ/3Lt3z7iIsFKppEiRIkRHR5OcnIyVlZWJqxNCiLyn1enpuPAY1yNTyHx8m8c/T8ixvmWRIkX45JNPGDRoEHZ2diasVAiRX0mgfIGOHTuyY8cO1Go1Wq0WgPPnz+fY71sIIQoSrU5PaGwq3k5WHDl8iOHDh3Pv3r3nzqtYsSJz5syhZcuWKJXSySWEyCa/DV5g0qRJAMYwCTLTWwhRsKlVSkq62KBWKWnRogV3794lMTGRiRMnYmlpaTwvKCiIgIAAzMzM6NSpE3fu3DFh1UKI/EIC5QvUq1ePmjVrGgekq1QqCZRCiELH1taWOXPmkJKSwuHDh6lbt67xmF6vZ/v27ZQuXRpra2vee+89EhMTTVitEMKUJFC+gEKhYPz48caFf3U6HefOnTNxVUIIYRoKhYImTZpw6tQpnjx5wuTJk7G3tzceT01N5ZtvvsHe3h53d3e+/fZb9HpZfkiIwkTGUP6JrKwsSpUqxZMnT8jIyMDKyoqUlBRTlyWEEPmCXq9n7969zJw5k5MnT77wHD8/P2Z9NZsq9Zvj7WSFWiVtGEIUVPKv+0+YmZnx7rvvGlspU9PSuXLvsSz6K4QQZK+C0bZtW06cOMGDBw94//33sbW1zXFOyO07jNpyj2bzjlJp4iqS5EO5EAWWBMq/MHToUDQaDeYaC9z7zaXTDxcJ/O6UhEohhPiD4sWLM3v2bGJiYli3bh21atUCwMzRw7i+ZapFEZyK+VG+fHnjtrZCiIJDAuVfcHBwYMiQIWicvYy/FK+GJxAam2riyoQQIv8xNzenR48enDlzhmvXrjGkZ2eyIrNngWdEhKCNj+TGjRtUrVoVOzs7vv32W2TUlRAFg4yh/Bt3797Ft7Qf7v3novHww1mRzJnPu8lYICGEeAnxiUks/nkDa3/4D9euXnnuuFKppGPHjixfvhxHR0cTVCiEyAsSKF9CYGAg+w8cJMPMFl1CFBnpaZiZmZm6LCGEeGMYDAZ+//13Fi9ezPr168nKynrunGLFirFmzRoaNGhgggqFELkhzWwvYdy4caQkJ6GNi8Cg19G/f39TlySEEG8UhUJB3bp1WbVqFeHh4Xz11Vf4+PgAGHfcefToEQ0bNkSj0TBp0iTjpEghRP4nLZQvwWAwULNmTS5duoRer0ehUBAREYG7u7upSxNCiDeWXq9n//79LF68mJ07d6JQKJ5bv7JSpUps376d4sWLm6hKIcTLkBbKl6BQKJgwYYLxF53BYKBTp04mrkoIId5sSqWSgIAAtm/fzoMHD/joo49wdXU1HgO4evUqJUqUwNramnnz5pmyXCHEX5AWypeUlZWFp6cnMTExxudOnz5NnTp1TFiVEEIULJmZmWzZsoXFixdz7NgxVCpVjq5vhUJBjVq1+O7nX6lcyksmSAqRT8i/xJdkZmbGxIkTAbCysgKge/fupixJCCEKnGdLDx09epRr167xzjvvYGNjYzxuQMGjMj1466er+AxfxOEjR01YrRDiGQmU/8CwYcNQKpWkpqaiUCh49OgRy5YtM3VZQghRIPn7+7Nw4UIeP37MkiVLqFixImoHd+O6wCqXkrQK7I2lpSVz5syRNS2FMCHp8v6HOnXqxPbt26lSpQqXL1/G2tqahIQEVCqVqUsTQogCzWAwcPLUad7ZfIdkc2cyIkKIXDURDNnj25VKJV27duW7777DycnJxNUKUbhIC+U/NHfuXAAePHiAWq0mJSWF9957z7RFCSFEIaBQKGhQvx6XZ/dl06BKvOevpaiXp/G4Xq9nw4YNODs7U7lyZU6cOGHCaoUoXKSF8l9wcXEh5mksPYe+y/plC1EqICoqCmdnZ1OXJoQQhcqzpYfmz5/P/v37nzvu7OzM+++/z8SJE6UnSYhXSALlv/DlV7P55roZGk8/Mh/f5vHPE2jerCkHDx40dWlCCFFohYaGsnDhQhYuXEhaWlqOY2q1ms6dOzNv3jyKFStmogqFKLgkUP4Ld6OTaD7vmPFx1I8jSY8O5eLFi1StWtWElQkhhMjMzGTTpk1MmTKFu3fvPnfc39+fmTNn0rFjRxNUJ0TBJGMo/4XiTtY4kwyALvoe6TFhgCwjJIQQ+YG5uTm9evXizp07BAUFERAQkON4cHAwnTp1wtHRkUmTJpGRkWGiSoUoOKSF8l/KzNLiUrI8ieF38SlRnMePH5Oens4vv/xCnz59TF2eEEKIP0hOTmbatGl88803ZGVl5TimUqlo3rw5CxYsoFy5ciaqUIg3mwTKXPj2228ZO3as8bFarcba2prY2FjjtmFCCCHyD4PBwPr16xk+fDiJiYn/PaBQonZwp5iTFZ9+8jEDBgxAoVCYrlAh3jASKHNBq9Xi6upKXFwcCoUCS0tLUlNTef/995k9e7apyxNCCPEXgoKCaNu2LWHhEbj3m4vG08+4tqW1lSV9+vRh9uzZ2Nvbm7pUIfI9aUbLBbVazfTp0wGwtbUlNTUVa2tr5s+fn/OTrxBCiHynYsWKPHr0iIshocbddzSefqgd3ElNTWXp0qU4ODhQr149Tp8+beJqhcjfJFDm0tChQ3F0dCQxMRGNRkNGRgZarZZevXqZujQhhBAvoaKPB5W8slshzZMeo42PzLGN4+nTp6lXrx4eHh58/fXX6PV6U5UqRL4lXd55YMGCBYwbNw4PDw8eP36MlZUVqampXLt2DX9/f1OXJ4QQ4m9odXpCY1PxdrIiNSWZTp06ceTIkReeq1arCQwMZP78+Xh6er7wHCEKGwmUeSAlJQUvLy8SEhIoVqwYjx49AqB8+fIEBwebuDohhBD/RmJiYo5gqVQqUavVZGZmGs8pW7Ys8+bNo02bNiaqUoj8Qbq884C1tTUffPABSqWShIQE4/PXr19n06ZNJqxMCCHEv2VnZ8fhw4dJSEigSZMm6PV6MjMzUavV+Pr6olAouHnzJm3btsXa2poJEybkCJtCFCbSQplHnrVOpqWl4enpSUxMDKmpqTg4OPD06VNZRkgIId5wCQkJdO7c2dhiaWZmRqtWrbhy5QphYWHG86pVq8bKlSspW668sRtdrZK/AaJgk0CZhz755BNmz56NXq9Hp9NhbW1NSkoKH330ETNnzjR1eUIIIfJAfHw8Xbp0MQZLc3NzRowYQVRUFJs3b85upVQo8Ro0H7VrKSp52bN5RD0JlaJAk0CZh2JiYvD29sbMzAwzMzNcXFy4efMmSpWaq/ciKOPlLL9QhBCigIiNjSUwMJCjR48C2S2WH3zwATVq1GDcp7MwtPvUeO43LZ3o1KyuqUoV4pWTQJnHxo8fz5IlS0hNTQWgc5dAfrdtgMbTTz6lCiFEARQbG0uXLl04duwYkB0sx02YQJBba65HpRgXS69dqya7du3C2dnZxBULkfck2eSxiRMnkpWVhbe3N5aWloQnZBgXzL0ankBobKqJKxRCCJGXnJycOHr0KNHR0TRs2JCsrCxmf/klBycF0FZ/ju+7lsbSQsOZM2dwcXHh3XffJSMjw9RlC5GnpIXyFXjnnXdYv3498fHxoFBSeuQSMm09MMQ84NKcvjg5yDZeQghRUEVFRdGtWzeOHz8OZLdYjh49mpiYGFatWgWAlZUVCxYsYMiQITJpUxQIEihfgfv371O6dGmqVavGxYsX8a9YiesPo1CkPKXrW4GsXr0ahUJh6jKFEEK8QhEREXTv3p2TJ08C2Qui9+rVi0OHDhEeHg5AsWLF+Omnn2jevLkpSxUi1yRQviL9+/fn4MGDxMbGkpGRgbm5Ofb29kRHR7N8+XIGDRpk6hKFEEK8BqGhofTs2dO4H7hKpaJWrVqcPXsWnU4HQIMGDfj+++9ldzXxxpJ29lfkww8/5PHjxwQEBABgYWFBTEwM/fr1Y/To0dy8edPEFQohhHgdvL29OXXqFHfv3qVOnTrodDpjuCxSpAgAJ06coGLFivTt25eIiAhTlivEvyKB8hUpX748gYGBXL16lSJFipCYmIjBYKBChQoUK1aMnj17kp6ebuoyhRBCvCYlS5bk9OnThISEUKtWLXQ6HTExMUD2to4Gg4HVq1dTokQJPvnkExITE01csRAvTwLlKzR58mTu379Pz549jc9t2LCB9evXc/PmTT744AMTVieEEMIUSpcuzZkzZwgODqZGjRoA6PV64/GsrCxmzpxJiRIlWLx4MVlZWaYqVYiXJmMoX7E2bdrw6NEjMjMzuX37NiqViszMTBYvXsy7777L1q1b6dSpk6nLFEIIYSJXrlxh0KBBXLp06YXHS5YsyZw5c+jSpYtM6BT5lrRQvmIff/wxwcHBvP322wDodDr27NnDqFGj6NSpE4MHD86xB6wQQojCpXLlyly8eJFz585RuXLl546HPgqjx9vvUq9+A06dOmWCCoX4e9JC+Ro0btyYtLQ0AM6dO0fdunU5deoUsbGxVK5cGR8fHw4dOoRarTZxpUIIIUzt9OnTDBs2jGvXroFCiXu/uWg8/ciMvM3jlRMI7NKZWbNm4efnZ+pShTCSFsrX4OOPP+bcuXOMGTMGgN/PnOVedDJ29g6sWbOGkydPMmPGDBNXKYQQIj+oW7cuQUFBHDlyBN+qdY27rZm7l0bt4M6ePXsoX748o0aN4smTJyauVohs0kL5GhgMBmrVqoW1tTV37t5D12xcjr29Z34xg2nTpnHo0CEaN25s6nKFEELkE1laHS1m7+NhksG4JzgGPSqVCjMzM9RqNZMmTWLcuHFYW1ubulxRiEmgfE22bt1Kly5dmPzlN6yOL2V8/tD4xhR3sqR58+bcuXOHK1eu4OzsbMJKhRBC5CdanZ6HsSlcPHaAtwcPyrGckJWVFRkZGbi5uTF9+nQGDhyISqUyYbWisJIu79ekY8eO+Pv7c+nYfjIehwCgiA3FUp+KSqXil19+IS0tjcGDByMZXwghxDNqlZJSLrZ0eyuQ+Ph4FixYgJmZGQCpqanodDrS09N5++23qVy5Mrt27ZK/I+K1kxbK12j16tX07dsXF1c34rJUOKi1lCqZPSHHysqK7du306lTJ7799lveffddU5crhBAin9LpdIwYMYJly5blCI9FihQhJiaGpk2bMnv2bOM6l0K8atJC+Rr16NGDkiVLYmtjjTYugu7dunLt2jV69eqFVqulY8eOjBkzhokTJ3L58mVTlyuEECKfUqlULF26lMePH1OnTh3j8zExMSgUCq5cuULNmjXp3bs39+/fN2GlorCQQPkaqdVqPvzwQ+M/7gMHDvDrr7+ya9cuRo8ejcFgYPbs2ZQvX56ePXuSnJxs4oqFEELkZ25ubpw+fZr9+/cb9wU3GAzExsaiUqnYsWMHZcqUYcKECcTGxpq4WlGQSaB8zfr374+npycKhYJ79+7Rpk0bfvjhB5YsWcLMmTPRaDSsW7eOsLAw6fYWQgjxUlq2bElYWBiffvqpcVKOTqcjOTkZg8HAwoULKVmyJHPnziU9Pd3E1YqCSALla6bRaHj//fcxGAzodDpOnz7NoEGDmDZtGp988gkrV66kTJkyLFq0iBUrVrBmzRpTlyyEEOINoNFomDZtGsHBwTmWoNNqtWRmZpKamsoHkz6kdLX6rFz1S479w4XILZmUYwKpqam4urqSkpJC165d+fXXXzEYDAwfPpyffvqJXbt20bJlS/r168f27du5dOkSpUqV+vsLCyGEEGR3e69atYrx48eTkJCAVqvNsetORkQILld+Zv7Xc2nevLmpyxUFgLRQmoCVlRUjRowAYP/+/QAoFAoWL15M69ateeutt7h06RLfffcdrq6u9OzZk8zMTFOWLIQQ4g2iUCjo378/t27don///gDYuJcw7rqj8fTjVlgMLVq0oGXLlgQFBZmyXFEASAulicTHx+Po6AhAbGys8fuUlBSaNWtGaGgop0+fJiYmhnr16jFmzBjmzp1rypKFEEK8oY4dO8awd0aQUOttNB5+OXbdUSqV6PV6+vbty6xZsyhatKipyxVvIGmhNBEHBweKFSsGCiWfzlmIVpc9lsXa2podO3ZgbW1NQEAAPj4+fPnll3z99dfs2bPHxFULIYR4EzVq1Igrly4yolQK0T+NJmXrNDBk/915Npbyl19+oUSJEkycOJGEhARTliveQNJCaUJfzJzFwlsWOfb1VquyM/6dO3eoV68evr6+HDhwgG7dunH+/HmuXLmCh4eHiSsXQgjxprp9+zYjRozgt99+w8rKitTUVMzMzMjKyjKeY2lpybRp0xg7dizm5uYmrFa8KaSF0oSqN25tHM9yNTyB25HxxmO+vr7s3LmTK1eu0LdvX3788UdUKhX9+vWTmXlCCCH+tdKlS3PgwAF++eUXrKysMDc3z560A/j4+KBQKEhLS+ODDz7A1dWVn3/+WbZyFH9LAqUJNatViazIOwBkRt6mf2AbwsLCjMdr1arF+vXr2b59O1988QWrVq3i0KFDfPXVV6YqWQghRAGgUCjo06cPt27dYsCAARgMBjQaDffv38fBwYFu3bphbm5OQkICAwYMwM3NjX379pm6bJGPSZe3iTVq3ITTQbdpUKUsd+/cJiMjg40bN9KwYUPjOT/88APDhg3jyy+/JDExka+++orjx49Tt25dE1YuhBCioDhx4gTDhg3jxo0bKBQKDAYDPXr0wN/fn6+++oqUlBQAvLy82LhxY47tHoUAaaE0ubZtAtDGRXD+3FnOnj1L+fLladasGYsXLzZ2MQwdOpQpU6bw4Ycf4ufnR61atejVqxfx8fGmLV4IIUSB0KBBAy5fvszMmTMxMzNDrVazfv165s+fz/bt2/nhhx9wcHAgPDycunXrUrx4cS5cvMS96GTjpFJRuEmgNLFnuxkkJydz69Yt9u/fz6hRoxg1ahRDhgwxbpE1bdo0Bg0axNChQxk5ciTx8fEMHTpUxrUIIYTIE+bm5nz00Udcv36dpk2bAhAXF0fz5s3Zt28fkZGRbNy4kSJFihD6KIz23xyh2byjdPnupIRKIYHS1KpXr45arUahULB+/XrMzMxYsGABK1euZM2aNTRu3JiwsDAUCgVLliyhefPmjBw5ko8//piNGzfyww8/mPoWhBBCFCClSpVi3759rF27FmdnZ5RKJRs3bsTV1RVbW1uio6NZuWmXcVJpUHgil++G/c1VRUEnYyjzgQoVKhAcHIyTkxNRUVGo1WoALly4QJcuXcjMzGTjxo00aNCA5ORkmjRpQkREBE2bNmXz5s2cP38ef39/E9+FEEKIgiYuLo4PP/yQpUuXGp/r2LEjq1avpu+Ky1wNTyAjIoSYtR9y9Mhh6tWrZ8JqhSlJC2U+0KJFCyB7x5wjR44Yn69evTrnz5+nbNmyNG3alO+++w5ra2t27dqFhYUFFy5coESJEvTo0YPU1FQTVS+EEKKgcnR0ZMmSJZw8eRI/v+wWye3bt+Pl4cFg7zgOjW9Mc/0ltFmZ1K9fn2+//dbEFQtTkUCZD7Rr1w4AW1tbNmzYkOOYq6srBw4cYMSIEYwcOZKhQ4fi4ODA3r17iYmJwcrKinv37jF+/HhTlC6EEKIQqFevHteuXWPWrFmo1WqSk5Pp0qkjo/p3Y/GihUyePBmAsWPH0qtXrxyLpIvCQbq884Hk5GTs7OxwcnLCYDAQGRmJmZnZc+etXLmS4cOHU6VKFTZt2kRoaCjNmjWjfPnyXLx4kV9//ZWuXbua4A6EEEIUFvfv32fQoEEcPXoUyN5VZ+XKlTx+/JixY8cCUK5cOX777TfZ2a0QkUCZTxQrVozIyEi0Wi179uwhICDgheedO3eOwMBAsrKy2LRpEzExMXTp0oVSpUoRHR3N5cuXKVGixOstXgghRKFiMBjYsGEDQ4cOJSkpCYCmTZvSrVs3Ro4cCYCdnR07d+7Msa6yKLikyzufqFu3LlqtluLFi7N+/fo/Pa9mzZqcP38ePz8/mjZtyuPHj1m0aBF37txBqVTSu3dv6WoQQgjxSikUCnr06EFoaCj9+vUD4PDhw4wbN47Ro0ejUChITEykcePGzJ8/X5a4KwQkUOYTnTt3BrL3WN2yZQuZmZl/eq6bmxu//fYbw4cPZ8SIEVy8eJEPPviAuLg4zpw5w9SpU19P0UIIIQo1BwcHfv75Z06dOoWHhwcZGRksXLiQ0qVLo1KpMBgMjB8/np49exp32xEFk3R55xNPnz6lSJEi1K5dmzNnzrBjxw7at2//t6/76aefeOedd6hatSrFihVj8+bNGAwGDhw4QPPmzV9D5UIIIQRkZWUxdepUZs2ahcFgQKlUolQq0el0KBQK/Pz82LZtm3G2uChYJFDmI46OjqjValxdXalWrRqrVq16qdedPXuWwMBAtFotxYoV49KlSzg6OhIcHIyrq+srrloIIYT4r/v379O+fXuuX78OZHePPwuX5ubmrF69mk6dOpm4SpHXpMs7H6lQoQIxMTEEBgaybds247aLf6dWrVpcuHCB0qVLc/nyZdzc3IiNjaVnz57o9bIdlhBCiNfHx8eHa9eu8f3336NWqzEYDOh0OgwGA5mZmXTu3JnJkyej0+lMXarIQxIo85FnM7uLFi1KUlISe/fufenXPhtXOWzYMCIiIjA3N+fw4cPMmjXrVZUrhBBCvJBCoWD48OFER0cbZ3lrtVq0Wi0qlYovv/ySgIAAYmJiTFypyCsSKPORXr16Adld2JUrV/7L2d4vYm5uzqJFi/jxxx+NY1amTJnCqVOnXkW5QgghxF9ycHDg2LFjbNu2DY1Gk91aqTegcvDg1OnfqVatGufOnTN1mSIPyBjKfMbCwoISJUrQv39/Zs6cyZMnT7CysvrH1zlz5gxt27YlNjYWS0tLIiIicHBwyPuChRBCiJeQlZVFm7btCPZsg8bTj4yIEDJ2fkFyUiKLFy/m7bffNnWJIhekhTKf8fHx4cGDB/To0YOUlBR27979r65Tu3ZtgoOD8fHxIS0tjTJly3E3OgmtTsZUCiGEeP3MzMxYumYzGs/sWd4aTz+SDBosLCwYOnQob7/99kvPHRD5j9rUBYicGjRowM1bIYQnZlGtRk3Wr1//3HaKWVlZREdHExUVZfyKjIzM8fjZV3R0NCiUKAM+oPm8Y1TysmfziHqoVfJZQgghxOvl7WRFJS97roYnkBV5B218JEkGPQqFgp9//pnLly+zadMmihcvbupSxT8kXd75zL79Bxi4+hoaTz8sUqO4+90IOnfqSGxsrDEkvmgQs4ODA25ubjm+3N3dCQoKYtP+43gNX2o899D4xpR0sXmdtyWEEEIAoNXpCY1NxZp0qletQnh4uPGYpaUllpaWrF27llatWpmwSvFPSaDMZ+48SaLF/GPGx+FLhlHa3Z6KFSvi7u7+XGh0c3PD1dUVCwuL5661cOFC3n33XQLf6sop63rGMSszmzkzaED/13lbQgghxHNSUlKoX78+V65cMT6nVCrR6/XMmDGDjz76CKVSetTeBBIo8xmtTk+F8StIt3JDnRCO86Wf8HR3Z8uWLf/oOt999x0jR45kwoQJVK5cmf4DBhL8MIqvp09mxfIf+fXXXwkMDHxFdyGEEEK8nIyMDDp27Mj+/ftRKBQ59v1u27Ytq1evlkmlbwCJ/fmMWqXk8uy+RP80mrvfj8DW2po9e/aQmJj40tdYunQpI0eOZOzYscyZM4eEhATMzdSUK+rM0u+/o3v37vTs2ZN9+/a9wjsRQggh/p5Go2H37t307dsXg8GAQqEwHtu9ezdly5YlKCjIhBWKlyGBMh+y0Jiz6MvPwKDnt99+IyMjg23btr3Ua3/88UeGDx/O6NGjmT9/PgqFgoSEBBwcHFAoFKhUKn7++WcCAgLo0qULx48ff8V3I4QQQvy1Z3+bJkyYwP92nEZFRVGlShWWLl36J68W+YEEynxq4MCB+Pn5GR8vXrz4b1+zYsUKhg4dyogRI/j222+Nn/Li4+Oxt7c3nmdmZsaGDRuoW7cu7dq14/z583l/A0IIIcQ/oFAomDt3Ll9++aXxMYCNjQ16vZ7hw4fTqFEjsrKyTFmm+BMSKPOxjRs3AqBWq/n99985e/bsn567atUqBg8ezNChQ1m4cGGOLoP4+Pjnxp9YWFiwbds2/P39CQgIIDg4+JXcgxBCCPFPTJo0iSVLlgDZDSApKSkUKVIEc3Nzjh8/jr2DI5sPnpR1lfMZCZT5WMWKFQkMDESr1QLQvn377HUl/8eaNWsYOHAggwcP5rvvvntuRtyzLu//ZWNjw+7duylatCgtW7bk7t27r+Q+hBBCiH9i2LBhrF27FgBra2tiYmLQaDTUqFUL+66fM/63eBp/sUNCZT4igTKf+/HHH9FoNMaxkJ06dcqxk8D69evp168f/fv3Z+nSpS9cXuF/u7z/yNHRkf3792NnZ0fz5s0JCwt7ZfcihBBCvKwePXqwfft2dDodzs7OJCUlce1+pHGnnfA0NTuP/G7iKsUzEijzOQcHB6ZOnYrBYCAzM5NLly4xcOBA9Ho9GzdupE+fPvTp04dly5b96VpdL+ry/iNXV1cOHDgAQIsWLXjy5MmruBUhhBDiHwkICODAgQNotVo8PDxIjwkjIyIEgIyIEN5q3TjHwujCdGQdyjeAVqvFy8uLJ0+e0KVLF7Zu3UqXLl3Yvn073bt35+eff0alUv3p68uUKUPHjh2ZM2fOX77PnTt3aNiwIW5ubhw+fBhHR8e8vhUhhBDiH7ty5QqtW7dGpVLxJDoGbIpQ2tOJG8HXsLS0JCoqCltbW1OXWahJC+UbQK1Ws3LlSgD27NlD//792bx5M1WrVmXlypV/GSbhr7u8/8jX15eDBw/y6NEj2rZtS3Jycp7UL4QQQuRG5cqVOX78OGZmZhRxdsLGkMqN4Gs4ODiQlpZGqVKlyMzMNHWZhZoEyjdEQEAAvr6+pGdksnr7AXxK+XLp0iWOHDnyt6/9uy7vP/L392ffvn0EBwc/N15TCCGEMJXSpUtz8uRJHB0dUavV+Pr6Eh8fj1qtJjo6mipVqqDT6UxdZqElgfINsvLnVbj3n4vX8KWUePs/NG/Rkrfeeusvl/xJT08nMzPzH21bVaNGDXbt2sXp06fp3r27rPklhBAiX/Dy8uLYsWP4+Pjw5MkTmjZtalwJ5caNG7Rq1eq5hdHF6yGB8g3i7lsBjUf27LZ7CToGjfmAEiVK0K5dOyIjI1/4mvj4eICX6vL+o4YNG7Jlyxb27t1L//795VOfEEKIfKFIkSL89ttv1KhRg9OnTzNw4EDjsUOHDvH222+brrhCTALlG8TbyYoKntmDjjMiQujdoSXDhg0jMzOTjh07kpqa+txrngXKf9JC+Uzr1q1Zt24dGzZs4J133pFPfUIIIfIFW1tbdu3aRUBAAL/88guTJk0yzidYvnw506dPN3GFhY8EyjeIWqVk68gGzG5kTeSqieh1WkaPHk3btm0JDg6mb9++6PU5F3lNSEgA/l2gBAgMDOSnn35i2bJlL9xjVQghhDAFCwsLfv31V/r06cPs2bOZMmUKVlZWAHz22Wf88MMPJq6wcJFA+YZRq5R0b9OEPr17AWBpacmPP/5IxYoV2bZtG5MmTcpx/r/t8v6j/v37s2jRIubPn8+0adP+9XWEEEKIvKRWq1m+fDljx45l6tSpTJgwAWdnZyB7t50NGzaYuMLCQwLlG2rx4sXY2dmRlpZG6dKlOXPmDK6ursydO5fvv//eeF5uurz/aOTIkXz55ZdMmzaNr7/+OlfXEkIIIfKKUqlk3rx5fP7553z++ef069cPNzc3IHu3nU2bNpm4wsJBAuUbys7OjhUrVgCgUCjo1KkTkZGRWFhYMHr0aPbu3Qtkd3krlUpsbGxy/Z6TJk1i8uTJTJw4kaVLl+b6ekIIIUReUCgUfPLJJ/znP/9hwYIFBAQEGFsqu3brztwlP8u+36+YBMo3WJcuXWjatCkhISE0bdqUDz74gPT0dPR6PYGBgVy5coX4+Hjs7Oz+dFvGf2rGjBmMHj2ad955hzVr1uTJNYUQQoi8MHr0aH755Rd++eUX6tati7WNLe795rLwgTMtZ++TUPkKydaLb7gnT55QrFgxFAoFYWFhbN++nSFDhgDZ3dx9+/Zl586d3L9/P8/eU6/XM2TIEFatWsWmTZvo1KlTnl1bCCGEyK0dO3bQvXt3KtRtRnTtkcbntw+rTiUfdxNWVnBJC+UbztXVla+//pqMjAx69+7N4MGD+e233zAzMyM+Pp4flv2IlVuJPP1UplQq+eGHH+jSpQvdu3fn4MGDeXZtIYQQIrc6dOjA3r17uXXhJIrYUCB7ub12jWvLaiWviLRQFgAGgwF/f39u3LjB3r17ad26NTdu3KBO3XpYdfoUjacf5d2t2T66EWpV3n2GyMzMpFOnThw7dowDBw5Qr169PLu2EEIIkVsXL16kdUAbVPZuRN0NBoOet956i40bN5q6tAJHWigLAIVCwc6dO1EqlfTu3ZvMzEzKlSvH/lMX0Xhm76xzPTKFC7ce5un7mpubs2nTJmrUqEHbtm25dOlSnl5fCCGEyI1q1apx/NhRzDPi0ZibAbBp0yYWLlxo4soKHgmUBUTJkiWZMGECsbGxjB07FoDqZYrjqkoDspv6G1f35+7du3n6vlZWVuzYsQM/Pz9atWrFjRs38vT6QgghRG6ULVuWEydOUKxYMeNz7777LufOnTNhVQWPdHkXIDqdjqJFixIVFcWNGzcoU6YMu/bsoXOft6nsW5QL586iVqs5f/48lStXztP3fvr0KU2aNCEuLo7jx4/j4+OTp9cXQgghcuPJkyc0aNCA27dvA2BmZkZ0dHSuNv4Q/yUtlAWISqVi69atGAwGOnTogMFgoKyfH9q4CGZ9MYO33noLrVZL1apVOXr0aJ6+t7OzMwcOHMDS0pLmzZsTHh6ep9cXQgghcsPV1ZVz587h6uoKQFZWFuXKlZNJOnlEAmUBU7t2bbp3787t27f55ptvKF68OGq1mjt37rBx40ZGjhyJwWCgSZMmeb57gLu7OwcPHkSr1dKyZUtiYmLy9PpCCCFEbtjb23P58mXUajUAjx8/pmXLliauqmCQQFkArVy5EhsbGyZNmkRycjI+Pj7GJv5Fixbx6aefAtC1a1cWLVqUp+9dvHhxDh48yNOnT2ndujUJCQl5en0hhBAiNzw8PHL87fvtt9+YNm2aCSsqGGQMZQG1adMmunbtSuPGjbGyskKtVrN9+3bj8QULFjBu3DgAJk+ezBdffJGn73/16lUaN26Mv78/+/btw9raOk+vL4QQQvxber2e2rVrExQUREZGBgAHDhygRYsWJq7szSWBsgCrV68ep0+fpn379ty5c+e5GdjLly837qrTv39/VqxYgUKhyLP3P3PmDC1atKBu3brs2LEDjUaTZ9cWQgghcuP06dPUq1cPOzs7EhMTQaHkdNBtapQtkadrNhcWEigLsNjYWNzc3FCr1Wi1WtLT01GpVDnOWbt2Lb179wagRYsW7N2797lzcuPIkSO0adOGgIAANmzYgJmZWZ5dWwghhMiNAQMGsGvXLlLT0rHv+jkaTz8qetmxZUR9CZX/kPy0CjAnJydmzpxJeno6Wp2eU0F3ntuCsVevXmzatAmFQsHBgwepVq2asfk/LzRp0oSNGzeyc+dOBg0ahF6fd1tACiGEELnx5ZdfkpGRQfueA40bgQSFJxIam2riyt48EigLuPfffx/v4iVw7zeXfuvv0OW7k8+FysDAQDZv3oxCoeDq1av4+voSHx+fZzW0a9eO1atXs3btWkaNGiVLNAghhMgXPDw8mDJlCpt/XoqHJgvI3gjk8I5fTVzZm0e6vAuBfacuMXxHhPFxjahd9GjTlFatWuVY0HXbtm106dIFg8GAg4MDV65cwdvbO8/qeDZm8/333+err77K0/GaQgghxL+RkZFBxYoVKVrMm6cZCq6eOgQGPTdv3qRMmTKmLu+NIS2UhUDz2pXxc86eEJMREcLWVcvo3r07RYoUoVmzZnz99dfcunWLjh07snnzZpRKJfHx8ZQpU4bLly/nWR2DBw9mwYIFzJkzJ89nlQshhBD/hkajYcGCBRw+9Bt9O7UCQ3YvXs2aNfN0CFhBJy2UhYRWp+dhbAor/jOXmV/MQK/XU6VKFdzc3Dh69Cjp6emUKlWK9u3b4+DgwPTp0zEYDKhUKnbu3ElAQECe1TJjxgymTJnCggULjPuOCyGEEKbUvn174zJCUVFRAFSrVo0LFy6YuLI3gwTKQujBgwe0atWK27dvY2Njw9KlS7G1tWXnzp3s2rWLsLAwLCwsSE9PN3ZLL1n6A8079cDbySrXM98MBgOTJk1izpw5/PjjjwwePDgvbksIIYT4127fvo2/vz+1a9fm1KlTQPZ6lePHj+frr782cXX5nwTKQspgMDBr1iw+/fRTdDodTZo0Ye3atbi5uXH16lV27tzJzz//TEhICCiUuPebi8bTj/Lu1mwf3ShPQuXIkSNZunQpa9eupXv37nl0Z0IIIcS/M2nSJBYsWEBmZmaO5/fs2ZOnPXUFkQTKQu7+/fu0bduWmzdvYm5uzty5cxk1ahRKZXZgXL58OcMnTsFr+FLja2pG7Wbc232oW7duribW6PV6BgwYwLp169i6dSvt2rXL9f0IIYQQ/1ZSUhKlS5cmJSUFg8FAlSpVOHnyJCqVisePH+Pi4mLqEvMtmZRTyPn4+BAcHMwXX3yBTqdjzJgxVKlShWvXrgHZE2lWfb+AzMfZe4FnRIRwaPsG6tevT+XKlVm8ePG/3q9bqVTy008/0b59e9566y0OHz6cZ/clhBBC/FO2trbMmTOH5ORksrKyOHXqFH379kWn01G2bFlZ9u4vSAulMLp58yZdunTh5s2bKJVKJk6cyNSpU7G0tGTt+g0MGj0RXUIU2qxMBg8eTHx8PNu2bUOj0dC7d2/eeecdqlev/o/fNyMjgw4dOnD69GkOHjxI7dq1X8HdCSGEEH9Pr9dTrVo1rly5goODA926dePChQtcvHiRhg0bcuzYMVOXmC9JC6UwKlu2LEFBQUybNg2AOXPm4Ofnx4EDB+jVozsrF87BoNehUChYvnw55cuX5+HDh3z44Yfs27ePGjVqUKNGDZYtW0ZKSspLv69Go2HLli1UrlyZgIAArl69+qpuUQghhPhLSqWSZcuWAWBjY8OKFSvYunUrdnZ2HD9+nCmffsa96OTnNgkp7KSFUrzQlStX6N69O7dv38ZgMNCrV6/sdboOH6Z3797GLRTHjBnD/PnzMRgM7Nmzh++//57du3dja2tL3759GT58OJUqVXqp90xISKBZs2aEhYVx/Phx/Pz8XuUtCiGEEH+qevXqXLx4ETs7O4YMGcKkSZPw9CqKa5/ZaDz9qORlz+YR9WTP7/8ngVL8qYyMDKZNm8aXX36JUqnExsaGr7/+GktLS/r27WscSzJw4EB++OEH1Go1AA8fPmTZsmUsW7aMyMhI6tatyzvvvEO3bt2wtLT8y/eMiYmhcePGJCUlcfz4cYoXL/7K71MIIYT4XydPnqRBgwaULFmSyMhIHj58yKb9x5kVZG4859D4xpR0sTFhlfmHBErxt86cOUPv3r158OABer2ehg0b0rFjRz744AMMBgMKhYLAwEBWr16NRqMxvi4rK4vt27ezZMkSDhw4gKOjIwMHDmTYsGGULVv2T98vIiKChg0bolAoOH78OB4eHq/jNoUQQogcvLy8iIiIwMLCgvfff5/xE9+n3LvLpIXyBSRQipeSmprK5MmT+eabb7C0tESr1dK2bVu2bduGSqVCoVDQrFkzNm/ejLW19XOvv3PnDkuXLuWnn34iJiaGJk2a8M4779ClSxfMzc2fO//+/fs0aNAAJycnjhw5grOz8+u4TSGEEMLo888/57PPPsPd3Z20tDSuXr2Kd/ESWLoUIzHinoTJP5BAKf6Rw4cPM3DgQB4/foxer8fZ2ZknT55gYWEBZI852blzJw4ODi98fUZGBps3b2bJkiUcPXoUFxcXBg8ezLBhwyhZsmSOc2/cuEGjRo3w8fHh4MGD2NnZverbE0IIIYzu3LlD6dKlAVCpVHz88cdMnz4dyO5Nkx60/5JAKf6xxMREJkyYwLJly3B0dCQuLg4AOzs7FAoFPj4+7Nu3D1dX17+8zo0bN1iyZAkrV64kPj6eVq1a8c4779ChQwfjeMxLly7RtGlTKleuzJ49e7Cysnrl9yeEEEI8U716dSIjI4mPj8fKyoqYmBgAfv31V7p27Wri6vIPaasV/5idnR0//PADu3btQqPRYGlpiZmZGYmJiaBQEp6YRcPGTXj06NFfXqdcuXIsWLCA8PBwVqxYQWJiIoGBgRQvXpzPPvuMR48eUbVqVXbv3s358+d56623ntsOSwghhHiVunfvTmxsLJmZmcYwCXDgwAETVpX/SAulyJXY2FhGjx7N2rVrsbG1wyZwKhoPPzIeh/B07UfUr1eXcuXKUaxYMeOXt7c3Xl5eLxw7eeXKFZYsWcKqVatITU2lXbt2vPPOO6hUKjp27EiHDh1Yt26dsQVTCCGEeJXu379PyZIl6dKlC1u3bjWucFKhQgWCgoJMXF3+IYFS5Ilff/2VkR9Oxbr7bONzT5aPQhf/mOLFixMTE2PsGgdQKBS4ubk9FzSffe/o6Mjhw4dZunQply5dwtvbm4YNG7Ju3Tr69u3L8uXLjfuNCyGEEK9S7dq1cXV15fTp0zx9+hQAMzMzUlJSMDMzM3F1+YMESpFnwh9H0uKrPaRZupIZeZvHKyegVimxsLDgwIEDVKhQgUePHv3pV2hoKKmpqcbrqdVqPDw8cHJyIikpidDQUHQ6HQaDgRYtW/HdLxsp4Wwts+yEEEK8Ul9//TUff/wxU6dO5aOPPkKpVKLX6zl//vy/2nK4IJJAKfJUllbHtz+tYfr7Y8jMSCc9PR3IDocbNmygS5cuf/pag8FAXFzcnwbOBw8e8OjRI/QGcO8/F42HHxU8bdk6soGESiGEEK9MaGgoxYsX56uvvmLSpEnG5xcuXMioUaNMWFn+IYFSvBKPHj1i8ODBHDx4MMfzY8eOZf78+SgUin98zVOnTtGvXz+iUg0UGfgf4/O/DqhAzbKyo44QQohXp169emg0Go4cOWJ8rk+fPvzyyy+mKyofkWYd8UoUK1aMffv2sWjRIiwsLFAqlSgUCr755hsqVKhASEjIS18rIyODDz/8kIYNG+Lm5sb5I3up4GGbfSwihBZ1qnD16tVXdStCCCEEPXr04MSJEwD4+PgAMtP7jyRQildGqVQycuRIgoKCqF69unFm3PXr1ylXrhzTp08nIyPjL69x5coVatasybx58/jiiy84fvw4Zcv4sXVUA75r5070mkkkJsRTs2ZNtm/f/jpuSwghRCHUtWtXtFotAG+//TYAT6JjOHcrFK1Ob8rS8gUJlOKV8/X15fTp08yaNQuVSgWAXq9n6tSpVKlShWPHjj33Gq1Wy6xZs6hZsyYKhYJz587x4YcfGl+vVilp06A6c+dkzyrPzMykU6dOzJ49GxnFIYQQIq95eXlRpUoVIHvJIBRK3PvNpduKIAK/O1XoQ6UESvFaqFQqPvzwQ65cuWLsKjAYDDx9+pTGjRszZMgQ41IMt2/fplGjRnzyySdMmDCBs2fPUrly5Rded8yYMbRq1QobGxsAJk2axMCBA/+25VMIIYT4p5o3bw5kb/Bh7uSJxtMPgKvhCYTGpv7VSws8CZTitfL39+fWrVuMHDkSgOjoaEqWLMnGjRspU6YMAwYMoEqVKjx58oTjx48za9YsNBrNn15PqVSyYsUKLCws8PPL/oe9evVqmjZtSlRU1Gu5JyGEEIVDo0aNADh+/DjmmYlkRGTPB6jkZY+3U+HeGlgCpXjtzMzMWLRoEYcPH8bCwoJ79+6hNjNHae/Oz6t+wdHRkU2bNlGvXr2Xup6Hhwc//vgjISEhBAQEoNPpuHbtGrVq1eLKlSuv+G6EEEIUFg4ODgDs2bOH9LRUIldNpFHSETaPqFfol68r3HcvTKpJkybExsZStrw/5u0mY9X9K8qM/gG1uYbatWszY8aMl+667tixIyNGjODIkSMMGTKEpKQk9Ho99evXZ9u2ba/4ToQQQhQGzybl/P7779nfG/SYpcUW+jAJEiiFiVlaWrLryO/GcSjp1m6kKa3o0KEDU6dOpWrVqhw/fvylrjV37lxKlCjB+fPnGTt2LGFhYZQuXZouXbowa9YsmawjhBAiV3Q6HZA9B+DZlovx8fEmrCj/kEApTM7byYpKXvYAOOgTePrwFhs3bsTHxwdzc3MaNWrE22+/TWxs7F9ex8rKijVr1nD9+nVUKhVjx47l8uXLtG3blsmTJ9O/f3/jzj1CCCHEP/UsUCqV/41PMl4/mwRKYXJqlZLNI+pxaHxjzs/sSUz0E9q2bcudO3e4cuUK/v7+bNiwgbJly7J69eq/bGmsWrUqs2bNYt68ebRr147Ro0eza9cuhg0bxsaNG2natCmRkZGv8e6EEEIUFM+6vA0GA1lZWQDExMSYsqR8QwKlyBfUKiUlXWxQq5Q4ODiwa9cugoOD8ff3Jzg4mJSUFBwcHOjbty+tWrXizp07f3qtcePG0aJFCwYMGMCnn37KiBEj+OGHH5g0aRIPHz6kVq1aXL58+fXdnBBCiALhWQtltWrVjM/FxcWZqpx8RQKlyLfKly/PtWvX2LZtG87Ozty+fRuNRsPFixepUKECX3zxBZmZmc+9TqlUsnLlSjIyMhg6dCj/+c9/ePvtt5k+fTofffQRLi4u1K9fny1btpjgroQQQrypnnVvN2nSBMheYzk5OdmEFeUfEihFvtexY0ciIyOZNWsWALGxsZiZmfHpp59StWpV496qf+Tp6cmyZcvYtm0bP/74I99//z2DBg3ivffeY8yYMbRt25bAwEBmzpwpk3WEEEK8lCNHjgD/3ctbp9PJ2Pz/J4FSvBGUSiUffvghT58+pV+/fqSkpKDX63nw4AENGzZk6NChz03a6dKlC0OHDuW9994jJCSEH374gX79+jFkyBC6du3Kp59+yscff0y/fv3kF4IQQoi/ZDAYjFsFP378mCJFiqBQKNDr9S/sLStsFAZpnhFvoNDQUHr16sWpU6cAUKvVODg48M0339CrVy8UCgUAKSkpVKtWDRsbG06fPo1KpWLAgAGsW7eODRs2kJWVxcCBA6lcuTJbt27F3d3dlLclhBAin7p48SLVq1cHoFevXjx8+JBHYeE8Tsri/rXzFPX0MHGFpiUtlOKN5O3tzcmTJzl69Cje3t5otVqePn1Knz59aNGiBXfv3gXA2tqaNWvWEBQUxJQpU1CpVKxYsYJu3brRo0cPLCwsOHbsGKGhodSsWZNLly6Z+M6EEELkR6tWrcLOzg6Ae/fuUaq0H+btJuM1fCkDfglCq9ObuELTkkAp3miNGjXiwYMHfP/991hbWwNw+PBhypUrZ5y0U716dWbMmMGcOXM4dOgQarWaVatW0aVLF7p160ZUVBTnzp3Dzc2NBg0asHnzZhPflRBCiPxEq9Wydu1aatWqBcCdO3dQ2rqgtfcC4G5cFqGxqaYs0eQkUIo3nkKhYPjw4URFRTF27FgUCgVZWVl88sknlC5dmhMnTjBx4kSaNGlC//79iY2NRa1Ws3r1ajp06MBbb73F1atXOXbsGO3bt+ett95ixowZMllHCCEEAAcOHCAqKsoYKJ8+fcrGFd+TERECQCUve7ydrExZoslJoBQFhpWVFQsWLODhw4cEBAQA2WMtGzZsSPfu3fn2229JTU1l2LBhxm2z1q5dS5s2bejSpQsnTpxg3bp1TJ06lSlTptCnTx/S0tJMfFdCCCFMbdWqVZQrVw5PT0/jLjmpKclErprIvGb2bB5Rr9Dv5y2TckSB9fvvv9O/f39u374NgEajoU+fPixfvpwff/yRwYMHA5CZmclbb73FwYMH2blzJ82bN+fXX39lwIABVKhQgW3btuHhUbgHWwshRGGVlJSEm5sbU6ZMwcLCggkTJmAwGFAqlXh5efHw4UPjRNDCrHDHaVGg1alTh1u3bvHzzz9jb29PRkYGy5cvx9ramlGjRnHzVgj3opNRqtTGbRk7dOjA4cOH6datG8ePHyc8PJyaNWty8eJFU9+OEEIIE9i0aRNpaWn07t07x/a/ZmZmDBw4UMLk/5MWSlEopKamMnPmTGbNmoVerweFEq9B81G7lqKSV3Z3hTYrk44dO3Ly5En27NlDo0aNiIiIoHPnzly7do2ff/6Zrl27mvpWhBBCvEbNmzfHYDBQt25dZs6cCWQvVafVarl58yZlypQxcYX5g7RQikLBysqKGTNmEBoaSufOnVE7uKN2LQXA1fAEHsamYGFhwbZt26hbty5t27bl5MmTeHp6cvToUTp27Ei3bt2YPn26TNYRQohCIiwsjMOHD1OsWDFmzpxJjRo1ALC3t6d69eoSJv9AAqUoVLy8vNiyZQvHdm/GEPMAgIyIECoUd2fjxo1YWlqyfft2atasSUBAAKdPn8bS0pK1a9cyffp0PvvsM3r16iWTdYQQohBYvXo1arWaX375hREjRnDv3j0A4uLi6Nu3r4mry1+ky1sUWllaHd8sX8Pkd4eSlZkBQKlSpdi8eTOlSpWiTZs2XLlyhQMHDhiXiti4cSP9+/fH39+fbdu24enpacpbEEII8YoYDAZ8fX15+PAhHTp0oE6dOnz00UcYDAYUCgURERGyu9ofSKAUhV5aWhqDBw9m3bp1xuc6dOjAnDlzGDJkCNeuXePgwYPGro6LFy/SsWNHDAYD27ZtMz4vhBCi4NixYwcdO3akbNmy7Ny5kypVquDt7c3169epU6cOp0+fNnWJ+Yp0eYtC71mX9rVr14zLA+3YsYPy5ctTpUoVypQpQ8uWLY0zvatVq8a5c+fw8vKiUaNGbNiwwZTlCyGEyGNPnz5lwIABqFQqDh06xPTp07GwsMDF1Q21oyf9Bww0dYn5jgRKIf6fv78/ERERTJ8+HaVSiV6vZ9GiRQQFBWFvb0/Lli25cuUKAB4eHhw9epROnTrRo0cPpk6dKpN1hBCiAEhLS6NDhw7Ex8fTt29fHjx4wM8//8xHkz/mtk8nvIYvZWdm2UK/d/f/ki5vIV4gLCyMVq1acePGDeNzarUaS0tLTpw4QaVKlYDsMTZffPEFU6ZMoXv37vz0009YWRXu7beEEOJNpdPp6N69O7t27SIjI4OzZ88yYsQIYmNjeZyix23wIuO5h8Y3pqSLjQmrzV+khVKIFyhatCjBwcHMnz8flUoFgFarJSkpiWrVqrFy5Uogex/xTz75hI0bN7Jz504aNWpEeHi4KUsXQgjxLxgMBsaPH8/WrVupXbs25cqV49SpU1y4cIH79++THv0IVUL273fZu/t50kIpxN+4desW3bt35+rVqzmeb9S4CR9/uYBmNSuiVim5dOkSHTt2RKfTsW3bNmrWrGmiioUQQvxT8+bNY8KECcybN4+PP/6Ydu3asXHjRgBUKhUlS5bkzLnzxGUq8XayKvR7d/8v+WkI8TfKlCnDhQsXmDZtGgqFIrvFUqEkpHhHhm0Lo9qkNYSGhVO1alXOnj2Lt7c3jRo1Yv369aYuXQghxEvYsGEDEyZM4MMPP0SlUpGWlmYMk46OjtjZ2bF3714c7e0o6WIjYfIF5CcixEtQq9V8+umnnD17Fl9fX8ydPNF4+gGQaOZI+ZoNmTJlCtbW1hw5coTAwEB69uzJZ599lr3VoxBCiHzp+PHj9OvXj969e1O2bFnGjx9v3J+7WLFiJCQk8Ouvv1KyZEkTV5q/SZe3EP9QWloaH3z4ERvji6Px9CMjIoTIVRNRKrK34/r8888ZOnQoc+fO5eOPP6Zr166sXLlSJusIIUQ+c+PGDerXr0+5cuWwsbFh//79QPb4eFtbWxITE1mwYAFjx441caX5nwRKIf6lvfv28/Z7H/Lk3nXjTjvPFCtWjHnz5qFUKunXrx9ly5Zl27ZtFC1a1ETVCiGE+KPIyEjq1KlDVlYWiYmJWFhYkJKSYtxa18zMjD59+rB8+XJji6X4cxIohciFuLg4Ro8ezZo1a1AoFBgMBmxtbUlKSgKy17YcP348U6dOJSsri23bthm3cRRCCGEaycnJ1KlTh9u3b5OZmUmjRo34/fffUalUGAwGDAYDVapU4ciRI1hYWJi63DeCBEoh8sD69et55513SEpKQqfT4e7ujrm5OaGhoQDUqFGDrKwsbt26xfLly+nVq5eJKxZCiMIpPT2dqlWrcvPmTTw8PKhXrx6bNm2ic+fObN26FQAXFxcuX76Mp6enaYt9g8ikHCHyQI8ePbh27RotWrQAsrtSIiIieP/99ylRogTnz5/nypUrODk50bt3b6ZMmSKTdYQQ4jW7du0a3t7e3Lx5k7Zt21KuXDm2bt3Kf/7zH5ydnYHsJYJ27NghYfIfkkApRB7x8vJiz549LFq0CHNzc7RaLXPmzKFhw4Zs2rSJ4sWLExERgUKhYMaMGXTu3JmUlBRTly2EEAVeVlYWM2bMoEqVKkRHR/POO+8QEhLC5cuX2b9/P28PHcbq7QdAoWThwoXUrl3b1CW/caTLW4hXICQkhJ49e3Lp0iUAvL29OXbsGJcuXWLMmDE8evQIAGdnZ06eOo2Zo4cslCuEEK/AxYsXGTx4MFevXsVgMNCrVy927tyJt7c327dvJzziMX1WXkZZpATqxAhufjtEfhf/C/ITE+IV8PPz4+zZs8bF0ENDQ/H19SU5OZnQ0FA2bNhAkSJFeBobR9OZu2g27yiB351Cq5NucCGEyAvp6el89NFH1KpVi6SkJBQKBTVr1mTdunU0aNCAtm3bUqVKFZp17I6ySAkAtHaehMammrbwN5S0UArxip0/f54uXboQFhYGwFtvvcWaNWswNzdn2vzv+elJMeO5h8Y3pqSLjalKFUKIAuHkyZMMGTKE+/fvM3ToUFasWIGtrS2RkZF4eXkRHh5uPLd4CR9KDFvIg0QDlbzs2TyinrRQ/gsSKIV4DdLS0hgzZgzLli0DwM3NjWPHjlGylC9tFxwiJCaDjIgQqj09xM4d22XNMyGE+BeSk5OZPHkyCxcupFatWsyYMYNu3boZV+D4o9q1a7N8+XLKly+PVqcnNDZVhh7lggRKIV6j/fv3ExgYSEpKCgqFgsWLF/P20GGcuX6P5rUqkZGeRuXKlTl79izm5uamLlcIId4YBw8eZOjQoURFRfHee++Rnp7Ot99+myNIKhQKWrduzeLFi/Hx8TFhtQWPBEohXrP4+Hi6dOnCkSNHAGjRogXbtm0jNjaWMmXKkJqaioeHB0FBQcZlLIQQQrxYfHw8EydO5Mcff6R06dJYWlpyNegaagd3tPGRYNCjVCrp2rUrc+bMwdvb29QlF0gSKIUwkaVLlzJixAj0ej329vYcPXoUBwcHKlasSFJSEtbW1pw7d45y5cqZulQhhMiXNm7cyLBhw0hKSjKu7WttY4t158/QePqR8TiEloYrzPxihmx9+4rJQAEhTGTYsGE8ePAAb29vEhISqFKlCqtXr+bChQvY2dmRkpJCpUqV2Ldvn6lLFUKIfEOv17N9+3Z8fHzo1q0bcXFxqFQq9Ho9er2eNJU1Gk8/ADQefkydu1DC5GsggVIIEypWrBgPHjxg1KhRAHz88cf06NGD/fv3Y2dnh1arJSAggMWLF5u40sJJq9NzLzpZlnMSwsRSU1NZt24drVq1wsrKik6dOvHgwQPj8YyMDAA0Gg2dWzSgrKslAJW87PF2sjJFyYWOdHkLkU+cOnWKFi1akJaWhoWFBYsWLWLcuHEkJSVhMBgYM2YMCxYskBngr0FWVhY7du3m4yOxpFm6oooPw/nST1iYm2NhYYGFhQWWlpZYWVlhZWWFRqPB3NwctVqNmZmZ8evZc+bm5pibmxufMzc3R2VmRoLWDC97DZYWGtRqNSqVCqVS+cL/fdnnMrVaolJ0FHeyztPZqjILVrwumZmZXL16lfPnz3P8+HGOHDlCRETEn56vUCioXbs2X331FQ0bNkShUMh/ryYggVKIfCQjI4MmTZrw+++/A9lrVu7du5eMjAxja+WWLVuwsLAwcaUFg16v5+HDh5w/f54dO3Zw/PhxIiIiyMzMRO3oidfwpcZzw5cMQxv353/U/hGFEvd+c7PHeEWEELlqIhjyoBX0b66rUChQKpXGL5VKZQzB5v8flp8FZWtra2xsbLCxscFcY8EVt5YkqBzwstDyn47FKeNXGisrK/mAI3JFq9Vy/fp1zp07x/nz5zl//jxXrlwhKysrx3kajcbYCvmMvb097733HmPGjMHJyel1li1eQG3qAoQQ/6XRaDh9+jTffPMN48aNY9OmTbi5uaHT6TAzM2Pv3r3UqFGDw4cP4+LiYupy3xgGg4GoqCiuXbtGUFAQp06d4uzZs4SFhRkH8j+jUqnw8PCgVu3axNnAw+TsbrNL92+QmpxEfHw8cXFxxMfHExsbS1xcHLGxsURERPDo0SOioqKIjY0lOTmZ9PR0srKy0Ol0Od5H7eD+3zFenn7Zs1HzIKz+3XUNBgM6ne659fj+9rqOnngN7wZAeLqa2s3bPVevQqEwBlSNRoONjQ3Ozs54eXnh4+ND+fLl8fX1xdXVFQcHB+zt7bG2sSU8IUNakQoJnU5HSEiIMTieO3eOy5cvk5aWBkDx4sUxNzc3fkixsbUjXW2DNj4yR5isVq0aX3zxBa1bt5YPNPmItFAKkU/duXOHOnXq8PTpU2OLko2NDfHx8bi6unLkyBGZAf4CCQkJBAcHG8PjpUuXCAoKIjEx8YXnW1lZ4e/vT8eOHenduzclS5YEslsvI59Ec+rKLeLD7nDv7h0ePnzIw4cPiYqKIj4+nuTkZDIzM58LpX/rDy2Juuh7qA9/g42VJTY2NlhZWRm71TUaTY7udLVajUKhICsri6ysLDIzM3N8n5ml5W6pLmRYu2OWGIH9uWVoMzNynJuZmZnj+2eB92XrzbMW1RdcU6XMDqXPAqmjoyNFihTBycmJIkWK4ObmhpeXF97e3pQoUQJvb29sbGyMoUK6OfMPg8HAvXv3crQ8XrhwgeTkZABKly5NjRo18Pb2JiwsjAMHDvDkyRPUajVarRaFUoVH/68xc/clIyKE2PWT6dmjO1999RXu7u4mvjvxIhIohcjHtFotXbt2Zdu2bUB2K5CrqytRUVFYWFiwY8cOWrRoYeIqTSM9PZ2bN28SFBTEtWvXjAHy0aNHwH+7d/83LBUpUsTYWmZmZkZkZCRhYWHExMSQmJhIamoqWVlZ/ygkKpVKLC0tsbOzw8XFBS8vL4oWLYqLiwtOTk44Ozvj7Oyc43tbO3siEjPzPPz8m1Cl1+uNQTMjI+O57zMyMkhLzyA8IQM7VSa6rKznzktNTSUpKYmEhATi4uKIjIzkyZMnxMfHk5SURFpaGpmZmcbWWpWDR94OKVAo8RjwNebupdFG3UW39yscHezx8PCgePHilCtXDj8/P0qWLImbmxuOjo6YmZn9+/cTRgaDgUePHhlbHZ8FyPj4eACKFi2Kr68vbm5uqNVq4uLiCA4OJiIi4rmu7Wf+d8jJwXGN8HW1fR23I/4lCZRCvAHWrVtH3759jeHI29ub0NBQFAoF33//PcOGDTNxha+OTqfj7t27zwXHkJAQnv36sra2Rm8ArYUDWXGPnxs3CPCyv+qUSiVmZmbGgPis27ZkyZKUKlUKLy+vHOHQyckJS0vLvL/xAk6r0xP43SmuhidQycue9W/XJPThAy5dusSNGzcICQkhNDTUGEpTUlKMgfRF/u2YV5VKhZWVFfb29ri6uuLu7o67u7uxJdTd3R17B0cyzGzxL+GOi7MTanXhHi0WHh7O4cOHOXHihPH/r6SkJABji7pOpyMzMxOtVvvS1zUzM8PX15d69eoR+FZXvrtjTVBEouyv/YaQQCnEGyI0NJQGDRoYW+DcPTyJSQdtfCQTxo9j9uzZKJVv7i9cg8FAWFhYjtAYFBTEjRs3jOOnzMzMUKlU6HS6nC0bf9Elq1QqUavVWFhYYGtri5OTE+7u7pQoUYJy5cpRvnx5Y6uVra2tjMl6jXLbRZ2amsrt27e5evUq12/cZHt6GVI0zijjHpGx8wuSkxKN41j/9Z+6P+ma12g02Nra4uzsjIuLC66urri5uRm7552dnSlSpAiurq64uLjg4uKS77dTTU9PJ/xxJFfuhqNPfEJ0VCR3794lODiYe/fuERkZaVx14u+oVCocHBywsrIiMTGRhISE586xt7enSZMmNG7cmEaNGlG5cuUcYV2GMLxZJFAK8QbJyspi2LBhrFj583//yD0OIfLnibRv15Z169ZhbW1t6jL/1LM/EFaGNI4fPcJvv/3GlStXePDgATExMf+oNeMZpVKJo3cZbHrOMT73Q+ei1ClfMsf4OlHw/V0AMRgMREdHc/v2bW7evMmtW7e4ffs2Dx8+JDo6msTERNLS0tBqtcbQ9Cpm+yuUKswcPdAnPjGOG322vNQfl5Z61tr37IPUs6Wl/vexQqlCa+mAlS4VM7XK+CHq2Uz+rP8fopCWlkZaWhqpqamkpqaSnJxMSkoKSUlJ2S3AWdqXHitrYWGBl5cXJUqUoHTp0pQqVQpvb2+KFvPmxOWb/LLkG65fC8rRomxtbU2jRo1o164djRo1wt/f/43+ECxykkApxBto6dqtzLz63/FfUctHkRnziIoVK7J79248PT1NWN3zHj9+zOh3x3DGviFq11J/+cdKqVS+cPyiQqHAYDBgbm5O9erVCQwM5K233sLHx+e57lPpHhN5JS09g/bfHuFunBY3s3Tqp/7O4/AwoqKiePLkCQkJCaSkpBhbQp/t1vKn8nqCUx5eL9fhWaHEvf9cNB7ZtUSvmUQZv9IMGjSIjh07Urp0afmAV4BJoBTiDaTV6Wn3zWFuRacb/4iYqVUYDAaKFCnC3r17qVy5sklrvH//PnPmzGH16tUkJiY+98fK9ug8UqMe8OTJE+PMz2eetcqkpKQAUKFCBdq1a0dAQAD16tV7YdehdI+JVyU3/21lZGQQHh5uHL5x5X4kp51aGo/bH1+ANi7C2Ir4x1n4Op0OrVZrDKkGg+G57uaXDYEKhcK4tNOzVsE/LoqvVCpRqtRYdf4UlUtJDDEP4MBcMOiNIfDZh7oXjUs2GAxg64qiw1Tjc7+Nb0QpF5lIU1hIoBTiDaXV6bkblcCUcSP4dcN6gByLVf/666+0a9futdVjMBi4dOkSq1atYuXKlcTFxRmP2dnZUax4CRJrD0NZpESOlhSNRoOrqyvm5uZERkaSkpKCk5MTrVq1IiAggFatWuHh4fHa7kOIVymvW9NTUtMI/P4Ut6LTqeBhy6/DaqMxN/vXXcm5Cc/SU1C4SaAUogBYu3Ytffr0+e+4L7UanU7HggULePfdd19ZN1NWVhZHjx5l06ZNrF+/PkeIfFErhrnGAm//6vgUscHcTE1ISAi3b99GqVRSu3ZtAgICCAgIoHr16qhUqldSsxCmltet6fmpdT4/1SJeLwmUQhQQd+/epWbNmsZQ96x7atSoUSxYsCDPljpJTExk7969bNmyha1bt5Kenv7C89RqNUWLFqVatWpUq1aNrKwszp07x+HDh0lLS8PT09MYIJs3by5bpwkhxBtMAqUQBUh6ejrt27fnt99+Mz6nUCho3bo169evx87O7qWv9ceWhidRkSxbtoxffvmF27dvv/B8Gxsb6tSpQ+vWrWnWrBmhoaHs37+fvXv3cv/+fczNzWnYsCGtW7cmICCAChUqyAB9IYQoICRQClEALVq0iNGjRxsfm5ubU7p0aXbt2kXx4sX/9vVanZ7mX+7hYTJkRt7m8coJz80cVSgUlClThunTpxMYGMi1a9fYu3cve/fu5eTJk2RlZVGqVCljK2STJk2wsbHJ83sVQghhehIohSigbty4QfXq1UlLSwOyd7Cwt7dnx44d1KpV64Wv0ev1zJs3jxnfLMWh73zj83+cOerv78+kSZNo2bIlR44cYe/evezbt4/IyEisrKxo1qwZAQEBtG7dGl9f31d/o0IIIUxOAqUQBVhaWhr169fn0qVLQPZOM0qlkl9++YWuXbsaz0tMTGT06NGsXbs2e3FxhRKP/l9j7lGajIgQ0rZ/Tr++fWjZsiUXL15k7969nD17FoPBQMWKFY0BskGDBmg0GlPdrhBCCBORQClEITBlyhRmzJgB/HeyzqxZswgICGDUqFGcOnXqudcoVWqqNmxJg6rliAh7xMGDB4mLi8PBwYGWLVsaQ6SXl9frvh0hhBD5jARKIQqJM2fOUL9+/Rxbob2Is7Mz5cuXJyYmhhs3bqBQKKhZs6ZxLGTNmjXzbMa4EEKIgkECpRCFRGpqKuPGjWPp0qXPHVMoFLi7uxMXF0d6ejpubm7GANmiRQuKFCligoqFEEK8KSRQClHAXb9+ndGjR3P48OHnDyqUqB3c0cZHUqtmDQIDA2ndujWVKlX61zttCCGEKHyk30qIAmrt2rV88MEHhIWFvfC4nb0DVp0+RePpR0ZECLe2f069evWoUqXK6y1UCCHEG0+aIIQoQNLT0xk2bBgWFhb07t37uTBZtmxZ5s6dy61bt7h4OxSNpx8AGk8/UhSWNG3alF9++cUUpQshhHiDSQulEG84rU7PvlMXGDukL3dvhzx33MnJiYkTJzJu3DgsLCxyvK6Slz1XwxNQxIWijY8Eg55+/fpx8+ZNPv/8c9nJRgghxEuRMZRCvMG+/c9Cvrqkw8zNl4yIECJXTTTuaFO9enWWLVv2l13Yf9xe8ZOPJ/PVV18Zj3Xq1Il169blCKFCCCHEi0igFOINk5WVxYcffsi3334Ltq54Df/vrO3wJcNoVrMCX375JVWrVv3H1z537hx16tRBr88OpaVKleL06dO4uLjkWf1CCCEKHgmUQrwhQkNDGTVqFLt27cL4z1ahxHPgPMzcfLFIjWJF7wrUqf3ibRVfVkpKCr6+vkRGRgJgaWnJuXPn8Pf3z+0tCCGEKKBkUo4Q+dzevXspU6YMxYsXZ+fOnRgMBhQKBc7OzmDQU+7RLr5uase1eQNzHSYBrK2tiYiIoHfv3kD29o0VKlRgy5Ytub62EEKIgkkCpRD5kFarZerUqdjZ2dGmTRtCQrIn2yiVStzc3DAYDPj7+3PkyBEOHtjPW60aolbl3T9nhULB6tWr2bx5s/G5wMBARo8enWfvIYQQouCQLm8h8pHIyEgGDRrE/v37jeMYITvgubq6EhUVRd26dfn8889p1qzZa5mFHRYWRtmyZUlJSQGylx4KDg6Whc+FEEIYyV8EIfKBvXv3UqJECTw8PNi7d2+OMOnk5ITBYMDb25s9e/Zw8uRJmjdv/tqW9ClatCixsbHUr18fgJs3b2JpaUl0dPRreX8hhBD5nwRKIUxAq9Nz50kSY94bh5WVFW3atOHhw4eYmZkZg6KNjQ0A3t7ebN++nTNnzhAQEGCStSHNzc05ceIEs2fPBiAzMxNXV1c2bdr02msRQgiR/0iXtxCvWZZWR7VJa0gydzKuHenm6kJcXByZmZloNBoyMjKoUKEC06ZNo3Pnzvmqe/ncuXPUq1cPrVYLCiXtew5ky6of8nQMpxBCiDeL/AUQ4jW6evUqriXLk2TuBGRveehcoixRUVHodDoASpQowbp167hy5QqBgYH5KkwC1KxZk4iICIp5F8e931yCigdScvhi0tIzTF2aEEIIE8lff6mEKKAyMjIYOHAglStXJj7sDoq40OznI0KIfXgLyA6Sq1atIjg4mB49euS7IPlHLi4u/HbminEvcKWLDw5Ffbl27ZqJKxNCCGEK+fcvlhAFxG+//YabmxsrV65EqVRS0qcED5aOJnzJMCJXTcTL04Ply5dz8+ZN+vbti0qlMnXJL8XHxZZKXvZAdjDOjI2gYsWKTJs2zcSVCSGEeN1kDKUQr0hkZCQjR440LghuaWlJWlqa8bibmxvTp09n4MCBmJubm6rMXHm2F3hC+F3q1qlNRkZ2t3elSpW4dOlSvm5lFUIIkXckUAqRx3Q6Hd9//z3vv/++MUAqFArjdomOjo58/vnnvP3222g0GlOWmqdiY2OpU6cOt2/fBsDCwoLr16/j4+Nj4sqEEEK8atJ8IEQeOn/+PLVr12b06NE5WiMNBgPW1tZ8/fXXhIeHM2rUqAIVJiF7vcwbN24wYMAAANLT0ylZsiSLFi0ycWVCCCFeNWmhFCIPxMfH88knn7Bo0SKUSmWOhck1Gg2ffPIJ48aNw9ra2oRVvj4rVqxg0KBBxsdNmzblt99+M8kamkIIIV49CZRC5ILBYGDt2rWMHz+e2NhYsrKyjMdUKhUTJ07k448/xtbW1oRVmsbVq1epWbMmmZmZANjZ2XHjxg08PT1NXJkQQoi8Jl3eQvxLt27dokWLFvTp04enT5/mCJPDhg3j6dOnfPnll4UyTEL2xJwnT55QokQJABITEylatCgrVqwwaV1CCCHyngRKIf6htLQ0pkyZQqXKVTh74wEolNm7xgCdO3cmJiaGJUuWYG9vb9pC8wF7e3vu3r1L586dgewW3UGDBtGhQwfTFiaEECJPSZe3EP/A7t27GTVqFA8ehuLeby4aTz8yIkKwPv09x44clu7cvzBv3jwmTJhgfFykSBFu3LhBkSJFTFiVEEKIvCAtlEK8hEePHhEYGEi7du14+PAhagd34y4xGk8/9p+8IGHyb4wfP54TJ04YJ+bExMTg5u7Bop9/RavT/82rhRBC5GcSKIX4C1lZWXz99deULl2abdu2Adndttr4SFTxYQBU8rLH28nKlGW+MerXr09kZCTOzs6gUOLaZzZzblhRY/I6CZVCCPEGky5vIf7EyZMnGThwIHfu3Hnu2KhRo1jwzbeExqbi7WSFWiWfzf4JnU5HnZYdia490vicT/DPHNq2TpYWEkKIN5D8FRTif8TExNCzZ08aNGhgDJPPtkZUKBQsW7aMhQsXolYpKeliI2HyX1CpVJw+sAMHXQKQvRf4kZ0bKV26tHGZISGEEG8OaaEU4v/p9XoWLVrExIkTjaGmaNGiREZGotVqUavV7N69m5YtW5q40oJDq9OzeNWvvDekDwa9DgBbW1tu376Nm5ubiasTQgjxsiRQCgFcuHCB9u3bExkZCYCXlxfly5fnwIEDKBQKLC0tOXjwIHXr1jVxpQXTtWvXqFWrlnG7SpVKxe+//06NGjVMXJkQQoiXIX11olBLSkqiQYMG1KhRg8jISOzt7Vm8eDHm5uYcOHAAMzMzHB0dOXHihITJV6hChQo8evQIb29vIHuMZc2aNfn5559NXJkQQoiXIS2UotDR6vQ8jE1hzmcfsvT77zAYDGg0Gr788ku8vLzo27cvmZmZ2NnZYWVlxW+//Ub58uVNXXahkJmZSfv27Tlw4IDxuXHjxvH111/LZB0hhMjHpIVSFCpanZ4283+j+bxjbEvxRaFU8e6775KcnMylS5fo3r07BoMBV1dXHBwcOH78uITJ18jc3Jx9+/bx0UcfGZ+bP38+TZs2NXaHCyGEyH+khVIUKtfDntJ20e/Gx/verYctadSvX58HDx5QrFgxtFot1tbWHDx4kOLFi5uw2sJtw4YN9OzZk2e/oooVK8bp06fx8vIycWVCCCH+l7RQikJDp9PRoWldMiJCgOwFyS+dOEiJEiV48OABXbp0ISMjA0dHR44dOyZh0sS6d+/OhQsXsLLKXjT+0aNH+Pr6cvbsWRNXJoQQ4n9JoBSFgsFgoGfPnty7c5us3bM4+F5D7M4spVeP7iiVSubOncuRI0fw8vLi6NGjeHh4mLpkAVStWpWQkBCKFSsGQHp6OrVr12b16tUmrkwIIcQfSaAUhcIXX3zBxo0bUSgUbNm8iZZ1KrP6l1X4+fnx66+/Mm3aNMqWLcuhQ4coUqSIqcsVf+Dl5cWNGzdo3ry58bm+/foz4oPPyMzSmrAyIYQQz8gYSlHg/fLLL/Tr1w+AHj16sHnzZrKysnjnnXfo0qULnTt3pk6dOmzfvh0bGxsTVyv+jF6v5/3332fe/AW495uLxtMPTUoUp6e/hZODvanLE0KIQk0CpSjQDhw4QOvWrTEYDDg4OBAfH4+FhYUxVHbr1o0WLVqwceNGLC0tTV2ueAlzvl/Joof/bUVW7v6cg1vWULJkSRNWJYQQhZt0eYsC6+LFi3Tu3Nn4OD4+nnLlyhEWFkZiYiKBgYF06NCBLVu2SJh8g4wb2g8fu+xfXRkRIdwPOkelSpU4fPiwiSsTQojCSwKlKJDu379PmzZtyMzMNC478+677xIcHMz27dvp3bs3vXr1Yt26dZibm5u4WvFPqFVKDnzQmuWBxYldPxkMelJSUmjWrBmLFi0ydXlCCFEoSZe3KHBiYmKoV68e9+/fR6vVolQq2bt3Ly1btmTRokWMHj2a4cOHs3jxYpRK+Uz1JgsLC8PX15eMjAzjc0OGDOG7777DzMzMhJUJIUThIoFSFCipqak0aNCAS5cuAaBQKAgJCcHX15fZs2czadIk2cqvgLl79y7ly5cnMzPT+Fzt2rXZtWsXzs7OJqxMCCEKD2meEQWCVqfndmQC9Ro0NIZJyN5tpVSpUnz66adMmjSJKVOmSJgsYEqVKsXhw4dztDafOXMGf39/goODTViZEEIUHhIoxRtPq9MT+N0pWn5zgqiKfUGhRKFQ0KVLF9566y0mTpzI559/zpdffsn06dMlTBZA9erV48cff8zxXFRUFNWqVWPbtm3/196dR0dZHnoc/86ePSQhhCSQIAiBRkAEkS0QAyJqURZBikqRJUDBfcGKvSBFb1XAFisWVESxKriwaEEQ2RURBIksQliDSdhCmJBtklnuHzlMzRWr90byTuD3OWeOM5M3c34vxzP5zTPv8zwGpRIRuXyoUEqdl3OmlKxcJwCOhBZY6zUkKiqKOXPmMG7cOGbOnMmLL77IxIkTDU4qF9Pw4cN56KGHAPwfGioqKujXrx+TJ09GV/eIiFw8KpRS59kqivz7c7vy9uM+e5zXXnuNhx9+mFdeeYV58+YxYcIEg1NKbXjuuefo06cPoaGh/tn7JpOJqVOn0rdvX8rLyw1OKCJyadKkHKnz2rVrxzc7swhr2ISyU8f43ZA7KC8vZ/Hixbz11lsMGTLE6IhSi86ePUunTp3weDycOXOGM2fOYDab8fqgaZuOrPvXBzROTDA6pojIJUWFUuq0tWvXkpGRgclkwmKxUL9+fVq3bs369etZtGgRt912m9ERxQD79++nY8eOdO7cmcOHD7Nvfzbxw2Zgj29O5YkDLBrVka5dOhsdU0TkkqGvvKXO8vl8/tFHn8+H2+0mLi6OTZs28dFHH6lMXsZatGjBokWLWLVqFX379qX7zQOwxzcHwBZ3JRm3DuYf//iHwSlFRC4dKpRSZz377LOcPHkSAKvVSlxcHIcOHWLlypX07t3b4HRitN69ezNjxgymT5/O8EF9CS0/DVRdZ+txnmDcuHEMHz4cr9drcFIRkbpPX3lLnVRSUkJUVBSVlZVYLBYsFgshISGsXLmSjh07Gh1PAoTP52PUqFG89dZbrP5sDQ9P/m++Xr8Sr8eN1WrF7XbTtm1bNm7cSHh4uNFxRUTqLBVKqZMGDBjA4sWL/Y/r1avH+vXradOmjYGpJBC5XC4yMjI4dOgQy5Yto3fv3gQFBXH8+HFMJhM+n4+oqCi++OILWrZsaXRcEZE6SV95S52zZ8+eamUyJCSEzZs3q0zKBTkcDj788ENsNhvjxo3jhRde4Pjx49x5553+YwoLC2ndujXvvfeegUlFROouFUqpc37729/675vNZr766iuNLMl/FBcXx7Jly9i7dy8rV65kyJAhfPzxxyxatIjIyEgA3G43gwcP5pFHHjE4rYhI3aNCKXXKvHnzOHz4sP/x66+/TmpqqoGJpK64+uqreeONN3j33Xe58sorCQ8PZ/bs2ezcuZOrr77af9yMGTPo3LkzlZWVxoUVEaljVCilznC5XIwZM8b/uFWrVgwbNszARFLX3H777UyePJlp06YxevRo1q5dy4cffsjmzZsZPnw4ULWzzpdffkmDBg34/vvvjQ0sIlJHaFKO1BnXXncd32R/j8d5Ap/Xw1dffcW1115rdCypY7xeL4MHD2blypX079+fRYsWsW3bNlJTU3nppZe4//77sdvtlJeXYzab+eCDD+jXr5/RsUVEApoKpdQJu/fspddzn+CIb4Erbz9x377FN9u/NjqW1FElJSV07dqVs2fPEhQURFBQEFu2bMHhcLB+/Xpuv/12ysvLKS4uBpOZIaPvZcHsmVgt+lJHRORC9O4odUK/u0fjiG8BgCOhBaPun2hwIqnLQkNDWbp0KaWlpYSFhbF7927+67/+C4AePXqwfft2UlJSsNrsNBw2nc3RN9DxyUW4PVoEXUTkQlQoJeB98803HNixGVfefgC8pw8zYvCtBqeSui45OZkPP/yQrKws2rdvz/PPP8+GDRsAaNy4MRs3bqTfXaP8H2TOEM59T0zVzjoiIhegQikBb8iQIeDzcnzBI5yefy+/jz9FSHCQ0bHkEtCtWzdefvlltmzZQtOmTRk2bBhOpxOA4OBg3p47iwbWcgBc+ft5+fk/c+edd+JyuYyMLSIScHQNpQS0JUuW0L9/f6Bqv26Ao0ePkpCQYGQsucTcf//9vPTSS9jtdgYNGsQbb7zh/5nb4yU5tT15+7OICA+jrKyMLl26sHjxYqKiogxMLSISODRCKQHL5/MxevRooGoBc4vFQv/+/VUm5Vc3Y8YMMjIyMJvNvPnmm7z//vv+n1ktZrq1bUFoSDBQ9f/itm3b6NatG0ePHjUqsohIQFGhlIA1ffp0Tp8+DUBMTAwul4vx48cbnEouRVarlYULFxIfH094eDiZmZnk5eX5f37VVVdhMpkoKiri5ptvpqSkhO+//57rrruOHTt2GJhcRCQwqFBKQHK5XPzpT3/yPy4pKSE6Opru3bsbmEouZVFRUXz00UcAlJaWcs8993D+iqDU1FSKi4sJCQnhqquu4q9//SslJSWUlpaSlpbGypUrjYwuImI4FUoJSGPGjMHlchEaGkqzZs0oLS0lIyMDk8lkdDS5hLVs2ZKFCxdSUVHBqlWrmD17NoB/e8+MjAzmzZvH+PHj+fTTT7Hb7Xi9Xm6++WbmzZtnZHQREUOpUErAOXXqFG+++SYAFouFmJgYAO1WIrXipptu4rnnngPgwQcf5LvvvqNZs2bY7XZatWpFbm4uK1as4Prrr+frr78mJSUFs9nMyJEjmTx5MprnKCKXIxVKCTh9+vTB5/Nx0003UVRUxN69e4Gq0SOR2vDwww8zdOhQ3G43AwYMwOfz0bJlS4qKimjfvj1z584Fqtay/Pzzz7njjjsAmDp1KsOHD6eystLI+CIitU6FUgLKxk2fk3X4OKFh4cTHxxMXF8e5c+eAqj/eIrXBZDLx2muvkZqayt69e3nsscdITU1l9+7dZGZmsnz5co4dOwZASEgICxYsYObMmZjNZhYsWEDv3r0pKioy+CxERGqP1qGUgOH2eGk6djbm+leQHG5i9wvDcdhthIaGkpubS3Fxsa6hlFqVn5/vH5kcMWIEixcv5siRIyQkJPDoo48yefLkasevWbOG/v37c+7cOZo3b86aNWtITEw0KL2ISO3RCKUEjJwzpZjrXwHA0XM+nB4beXl5tGjRgqSkJJVJqXXx8fGsWrUKs9nM22+/TWFhISUlJQwdOpRXX30Vj8dT7fiMjAx27txJSkoK2dnZtG3bll27dhmUXkSk9qhQSsBIiLD79+uOdJ8lyF1Mo0aNsFqt+rpbDHPdddcxY8YMysvLwWTms63fMnLUaL7//ns++eSTHx3fpEkTvv76a2677TYKCgpo3749q1evNiC5iEjt0VfeEjByc3Np1DgJa72GRFoqOVt4hqeeeooPPviAa6+9ljlz5hgdUS5jfW66mZ0NbsCR0ILkcChc9CRNmySzZMmSCx7v8/l45plnePLJJzGZTLz88suMGTOmdkOLiNQSjVBKwMjLywOfF3dhHgWnT2EymRg9ejQ5OTkaoRTD/X3+uzgSWgBw9Bzs+/40S5cu5d5772XVqlUUFxdXO95kMjFp0iRWrFiB3W5n7Nix3H///VpWSEQuSSqUEjByc3OrPR48eDChoaEUFBSQlJRkUCqRKk3qhxHhLgQg2neOp//4IBaLhfnz53PjjTcSFRVF586d+eMf/8jKlSv9BbNPnz7s2bOHuLg4Zs2aRe/evXG73UaeiojIr85qdACR8/Ly8rBYLP6JDhMmTODo0aOAlgwS41ktZqb3bsgtd/yeQm8pIw4d5Lu9e/j000/58ssv2bhxI+vWreP111/nL3/5C1arlQ4dOpCenk56ejo7d+7k1ltvZfXq1bRs2ZLt27cTERFh9GmJiPwqNEIpASMvL6/aH9jf/OY3KpQSUNK6dcVUfApXeRnTpk0jMzOTnJwcjh07xtixY3n33XfJz89n7969vPjiizRp0oT58+fTp08fEhMTMZlMtGnThoMHD9KocRKfffUtbo/X6NMSEakxFUoJGLm5udWWBtqyZQs5OTlYLBYSEhIMTCZSJTg4mC5dutC0aVP+/ve/ExUVRdu2bf0750DVtZMtW7Zk7NixvPPOO+Tl5fHdd9/x0ksvccUVV3Dy5EkwmQntN5mRi3MY8PIXKpUiUuepUErAyMvLw+l0AhAWFsamTZs4evQoiYmJWK26OkMCQ0ZGBnl5ecTFxfHEE0+QmZnJsmXLyM/Pv+DxJpOJlJQUxowZ4y+Yq7/8xj/BJyvXSc6Z0to8BRGRX50KpQSM7OxsPB6Pf93J84VSX3dLIMnIyMDpdDJq1Cjef/99mjVrht1u5/XXX/9Fv28ymTjwzZf+NVfbJEaSFB1yMSOLiFx0WodSAobdEYQvNIbEekEkN27E1q1bufrqq2nWrBkLFiwwOp4IABUVFURFRTF58mQWLlyIzWajVatWrFu3joMHD2I2/+fP6W63m8jISErLylmxcSu9Ol2N1aLP9iJSt+ldTAKC89w5Yob8N4lj5mK/5Y/YHUGUlZVx8OBBjVBKQLHb7XTr1o1169YxY8YMtmzZwhVXXMGRI0d+0Y4406ZNo7S0lCbJSfTpeo3KpIhcEvROJgFhf+4Z/zVlFWHxFBNEcHAwp06d0hqUEnAyMjLYsGEDXbt25dZbb+W1114jNTW12uScCzlz5gzPPPMMAM8++2xtRBURqRUqlBIQ2jVvTMXxbACCS09SkLOftm3b4vP5NEIpAScjI4OSkhK2bt3Kc889R15eHs2aNWPp0qUcP378J3/vgQceoLKykoiICAYMGFCLiUVELi4VSgkIVouZDmfWkTsnk0Nz/kDusRyaN28OoBFKCTjt2rUjIiKCNWvWkJKSwtixY1m7di1Wq5X58+df8Hd2797tvxb4wQcf1MoFInJJUaGUgPHgA/fjLszDbILS0lLCwsIAcLlcBicTqc5qtdKjRw/Wrl0LwOTJkzGbzSQnJ/PKK6/g9VZfV9Ln85GZmQmA2Wxm7NixtZ5ZRORiUqGUgNG9e3eCg4P9+xyvXLkSgO3btxsZS+SCMjIy+PzzzykvL6d+/fpMmjSJAwcOcOjQIX/RPO/jjz/miy++wGw2M3DgQBo2bGhQahGRi0OFUgKGxWKhT58+/kJ56NAhrFYrmzZtMjiZyI9lZGTgcrnYvHkzAPfeey+NGjUiPDy82uSciooKJkyYAIDX6/XfFxG5lKhQSkD53e9+57/foEED3G43q1atMjCRyIVdddVVxMTEsGbNGgCCgoJ49tlnOXfuHB9++GHVFovArFmzOHbsGA6Hg1atWpGWlmZkbBGRi0KFUgLKjTfe6F8YuqKigvr165Obm8vXX39tcDKR6sxmM9dff321r7cHDx5M+/bt8Xg8zJ8/nxMnTjBlyhTg3yOVP9yvXkTkUqFCKQElIiKC9PR0TCYTTqeTESNGAFV/qMvKygxOJ1JdRkYGW7Zsobi4GKjaVnHWrFn4fD5mzpzJpEmTqKysJDQ0lJCQEO666y6DE4uIXBwqlBJwbr31Vnw+Hz6fj9atWxMfH8/Ro0f5wx/+gHYKlUCSkZGB2+2udp1vly5d6NGjBydOnOC1116jsrISs9nMsGHDiIiIMDCtiMjFo0IpAadv377++7t27SIjI4Pk5GTmz5/PnDlzDEwmUl2LFi2Ij4/3X0d53iuvvAImM/aYRkRFx1BUVMS4ceMMSikicvGpUErAadq0KWHhEVijElj28b/o2rUrOTk5jBkzhvvuu88/q1bEaCaTiYyMjB8Vym3bd9Dw7unEj/4H4QOn0rVbGq1btzYopYjIxadCKQHH7fES//sZJI6ZS2H7EYSEheN2uxkwYAAdO3bk9ttv/4/b24nUpoyMDHbs2EFhYSFQtSj/g09O8+9NT3QSg0eONzChiMjFp0IpASfnTCkVYfEAOBJaMOmZmURGRrJlyxbee+89vF4vgwcPprKy0uCkIlWF0uv1smHDBgBGjRrFiYO7ceXtB8B76hAjB99qZEQRkYtOhVICTlJ0CG0SIwFw5e8nd99OysvL+eSTT4iPj+f9999n8+bNPProowYnFYEmTZrQpEkT1qxZw4svvsg777wDPi/HFzzC6fn3cmeD44SGBBsdU0TkojL5NG1WApDb42Xr3sOkd7iKCle5//k5c+YwevRoZs+ezYQJE3jrrbe48847DUwqAiNHjuSTTz4hLy8Ps9lMWFgYRUVFmM1mDh06RHJystERRUQuKo1QSkCyWsx0vqoZ4/8wDqvVSlhYGABjxoxh8ODBDB06lGHDhjF69Gh27txpcFq53JWXl5OXlwdUba94zTXXEBQUxC233KIyKSKXBY1QSkA7efIkycnJlJeXYzab8fl8WCwWEhISmD9/Pg899BBOp5Nt27YRHR1tdFy5zPh8PqZOnerfDcdsNnPLLbewadMmCgsLWbFiBX369DE2pIhILdAIpQS0Bg0a8MADD2AymYiMjCQtLQ2bzcaZM2e44YYb6NmzJ4WFhdx11114vV6j48plxOfz8eijjzJlyhQGDhwIVC0jNHbsWAoLC0lISKB3794GpxQRqR0qlBLwHn30URwOB4WFhezbt4/169cTHBxMZGQkM2fOJCkpiRUrVvDUU08ZHVUuEx6Ph7FjxzJjxgyef/55/37eMTExrF+/HoD77rvPvy+9iMilTu92EvCio6N58MEHAThx4gSxsbFs3ryZ6Oho6tWrR35+PsHBwUydOpWPPvrI4LRyqausrGTYsGG8+uqrvP7665w4cYLCwkKaNm3KyZMnWbBgAWazmVGjRhkdVUSk1qhQSp3w+OOPY7fbAdiwYQPNmjXjiy++oHnz5pSWltK2bVsABg4cyK5du4yMKpcwl8vFoEGDWLRoEe+++y5paWm88MILmEwm3nzzTTCZOVVu4rpOnYmJiTE6rohIrVGhlDohIiKCzMxMMJmZ8/Zi3B4vsbGxrFmzhvT0dLZu3cqQIUNwu9106NCBbdu2GR1ZLjElJSX07duXlStXsnTpUgYNGsSYMWPweDxMnDiR6zp1JvGeF0gcMxfbzX/E7dE1vSJy+VChlDrjz08/Q8Nh08ltN4oBL3+B2+MlNDSUJUuWcM899/Duu+8ydOhQKioq6NSpE3PnzkWLGMivwel0cuONN7J582ZWrFjBzTffzKeffspnn31GQkIC48ePp13aDVgbNAPgaHHVjk8iIpcLFUqpM864TDjiq/ZHzsp18tshwyktLcVqtTJ37lymTJnCP//5T3r27InH4/GvWXl+j2WR/4/Tp0/Ts2dPdu/ezerVq0lPT8ftdjN8+HAA0tPTSUpKYteX63CfOAhAm8RIkqJDDEwtIlK7tA6l1Bluj5cBL39BVq6Tivxs8t98GHxeWrduzcKFC2nVqhWvvvoqY8eOpWnTpmRnZxMWFkZ0dDRvv/02Xbt2NfoUpI7Jz8+nV69enD59mk8//ZQ2bdoA8MwzzzBp0iTsdjsVFRUAdOzYkVWrV1NQbiIpOgSrRZ/XReTyoUIpdYrb4yXnTCmNo4J55ulpPPfcc5SWVn212KBBA2bNmkVoaCiDBw/2T+Jp3rw527dvZ8qUKTzxxBNYLBYjT0HqiCNHjtCrVy9cLherV68mJSUFgH379tGqVSt8Ph8mkwmfz8fw4cOZO3cuNpvN4NQiIsbQR2ipU6wWM01jw7BZLUyePJmSkhIWL15Mw4YNOXnyJEOGDGHw4MEMGDAAs9lMSUkJLpeLxx9/nClTptCzZ0++//57o09DAty+fftIS0vD5/OxceNGUlJS/AuZt2zZEp/PR1RUFD6fjyeeeIJ58+apTIrIZU2FUuq8fv36kZ+fz549e2jbti1lZWX885//5OzZs5jNZr799lv27t3LmjVrOHDgAG3btmXJkiVGx5YAtXPnTrp3705ERAQbN26kSZMmLF++nPr16zN9+nQAQkNDOXv2LLNmzeLpp5/GZDIZnFpExFgqlHLJaNWqFd988w0FBQXcdtttmEwm//Vti5cs5b///hrbtu+ge/fu9O/fn/Hjx1NWVmZwagkkW7ZsIT09nUaNGrF+/XrMZjOdOnXilltuwel0EhYWBlStR7lw4ULuvfdegxOLiAQGFUq55ERHR7NkyRJKSkqYOHEijqBgGt49ne+uvIN2j75F9sFD3HXXXbz66qt07NiR3bt3Gx1ZAsC6devo1asXqamprF69mqeffprExER/yZxw3/2U2yKw2R2sWrWKQYMGGR1ZRCRgaFKOXPIOnCii1183+h/nzsnEXZgHgM1mw+v1cvfddzN16lQaN25sVEwx0PLlyxk4cCBpaWlkZmaSmZlJYWEhsbGxDBo0iCVLl+Ht9RCO+BY0i7Kx8uFemsUtIvIDekeUS16T+mG0SYwEIDkcYhz//gxVWVkJwPz580lKSqJZs2ZkZmbyzjvvcPz4cUPySu1677336NevHz169KCgoIBBgwbhdDqpX78+p06dYvbs2Zws9frXQD1YWKlFy0VE/heNUMpl4fxyQ+fXB9yxYwd33nkne/furXacw+GgYcOGHD16FICWLVty/fXXc/3115Oenk5sbKwR8eUimT9/PiNHjiQuLo78/PwLHtOuXTvmzH2FP39ZRlaukzaJkXw4rotGKEVEfkCFUi5rR44c4fe//z0bNmyo9nznzp0ZN24cmzZtYu3atWRnZwNw1VVX+Qtmjx49iI6ONiK21IDP52PXrl08+eSTLFu2zP/8+Zna59eX7NOnD3/7299o3rw58OMPJSIi8m8qlCJAQUEB48aN4/3336+2//ctv+3L5Ol/JzbYxKYN61m7di1r167l8OHDmEwm2rRp4y+Y3bt3p169esadhPyk4uJiPvvsM5YvX87y5csvuBapyWTCZDIxZMgQpk2bxhVXXGFAUhGRukmFUuQHysrKeOSRR5gzZw4er4+Gd0/HkdACU+Ex5g9NpUf3NACOHj3qL5dr167l2LFjmM1m2rVr5y+YaWlphIeHG3xGlyefz8e+fftYsWIFy5cvZ8OGDVRUVND0yuY4PTYKjnwHPi+Af+ekESNGMGnSJJKTk42MLiJSJ6lQilyA2+3mDxOnsMre2f9c7pxMPGfzSUxMpFevXqSlpZGamkqLFi0oLCysVjDz8vKwWCx06NDBXzC7du1KaGiogWd1aSstLWXdunX+UcjDhw/jcDho1aoVDoeDI0dzMPV+FEdCC1x5+zn9zuOY8DF69GgmTpxIUlKS0acgIlJnqVCK/AS3x8uAl78gK9eJufAYh+eO949q/W+RkZH85je/oXXr1qSkpBAeHs6JEyfIyspi/fr1nDx5EpvNRseOHf0Fs3PnzgQHB9fyWV1aDh06xPLly/nXv/7F2rVrcblchIWFYbPZKCkp8S9sD2CNSiBxzFz/4+tLNvDnx+6lUaNGRkQXEbmkqFCK/Ac/nIhRVlrC22+/zdSpU8nLy/MfY7VacbvdANjtdjweDx6Px/84JSWF+Ph4zGYzBQUF7N+/H6fTid1up1OnTv6C2alTJxwOhyHnWVe4XC6WLVvGO++8w6ZNmzh16tQFjzOZTMTGxmKxWPyzty1WGw3ueh57wytp1SCYj+5L1+QaEZFfiQqlyP9DVlYWEydOZNWqVXi9VaOWUVFRpKWlcfLkSbZv305FRQU2m42YmBhsNhvFxcUUFhb6XyMyMhKbzUZRUZH/2A4dOtCnTx969uzJtddei91uN+oUDedyufjuu+9Ys2YNy5cvZ+fOnT9ZIIODg2ndujU9e/akV69ebN++nT/96U+Ul5djMpmw2+2MHz+eBx9+hApbuGZqi4j8ylQoRWqgrKyMv/3tbzz77LOcPXsWqCo3I0aMYMjvhvLp5h18t20TX27+gpycHADi4uJITk4mMjISt9vNyZMnyc7Orvb1LIDZbKZx48a0bt2abmndSb2uB9ekJBMVGUFQUJB/mZu6zufzkZ+fT1ZWFllZWezYsYMtW7Zw5MiRajPuzWazv7w3atSI9PR0unXrRpcuXUhNTcVsNvPVV18xcOBA/yxum83GAw88wMMPP0xcXJwh5ycicjlQoRT5lXz99deMGDGCrKwsMJlpOGw6jvgWhLpO07X0S9wVLvLz8/2306dP4/V6MZlMBAcHY7Va8Xq9VFZW4nK5/v3CP3gtV95+ji94BHxe7HY7DoeD0NBQIiIiqFevHjExMYSHhxMWFvZ/voWGhmI2X9xRu7KyMvbs2eMvjzt37iQrK4uCggKgqjT6fL5qRdJisdCuXTt69OhBly5d6NKlCw0bNqz2uk6nk9tuu43169cDVZchPPDAAzz22GNajF5EpBaoUIr8ysrLyxl+72N8Wf9G/3M/3D/8PIvFgtVqxWKx4PP5cLvd/q0gHQ4HDRo0ICkpidimqexIvLXaa1lKC7Db7VRWVlJeXl7tdR0OB3a73V8OPR4PFRUVPxoBvZCQkJBfXD5/7udOp5ODBw+yd+9ef3ncv38/Xh9Y6zWkfhCY8OF0Oikt/fdWhsHBwXTo0IGbbrqJtLQ02rdv/5OTl3w+Hw899BCzZs3C6/ViNpsZN24cTz31FDExMT97viIi8utQoRS5CH44Qzwp1Mct9r1k79/HwYMHOXbsGPn5+dVKlMPhIDg4GIvF4h+hrKioqBqpM5n962H+cITyvODgYGJjY4mNjcVms+HxeHC5XJSUlOB0OiksLPRPEgIIDQ0lISGBuLg4YmJiqFevHhEREYSGhhIUFITFYqG0tJTi4uJfdPslbyHnFw03mS3EDn222rnYbVYaNmxI27Ztueaaa2jevDmRkZFERET4/3v+ZrPZ/P++L72xkMcnjKK8rOrf8Y477mD27NnavUhExAAqlCIXyc9t1XfmzBmys7PJzs7mwIED/vvZ2dn+6zEBYmJiCAuPwBsSjTP3IEXOqp8FBwcTERGBy+XC6XQCUK9ePUJCQvD5fBQVFVFcXPyT+SwWC2azGY/H4782EarKX0REBNHR0cTGxpKQkEDjxo1JSEgAk5nt+3M49O1Wco/lUFhYWP3r+f/AZDJhi04kfvQ//M+Vvfc4lWdycblcVFZW4na7f7agmswW4u563l9Kmx1azEfLlhIVFfWLcoiIyK9PhVIkwPh8PgoKCqoVzB/ezp075z82KCiIyspK/wikw+HA5XJhs9m44YYbGDlyJF26dOFccQn7cgtwVJ6j+FwRZ8+e5ezZszidTk6fPs2BAwfIycnh9OnTFBcXU1FRUW1UE/jZkdKfYzKZ8GH6xa9xvvBaLJbq9+vFEzbkef9xax7qQdPYsP/Dv7CIiPzaVChF6hCfz+efFX7+tn//fnbt2sWRI0cuOFpotlhpdM9fMdVvgulMDiVLnqK0pBiXy+VfP/OX+N8Lg5+/LtRisRAaGvqj6yrDw8OJiIggPDy82kShkNAwKuwRNI4OITI87IKTiBwOx0/OYv/h5QRtEiP5cFwXLQEkImIwFUqRS8T55Xeys7PJysri888/Z+vWreQXe2gw4iX/cblzMvE6j2O1WnE4HISEhBAZGUlMTAzx8fE0atSIqKioHxW94JBQ/rLdzaGzHlJig1kwrC31IsINWSvz5y4nEBGR2qVCKXKJc3u89H/5c77NLarxiJ6KnIiIXIgKpchlQEVQREQuJhVKEREREakRDVWIiIiISI2oUIqIiIhIjahQioiIiEiNqFCKiIiISI2oUIqIiIhIjahQioiIiEiNqFCKiIiISI2oUIqIiIhIjahQioiIiEiNqFCKiIiISI2oUIqIiIhIjahQioiIiEiNqFCKiIiISI2oUIqIiIhIjahQioiIiEiNqFCKiIiISI2oUIqIiIhIjahQioiIiEiNqFCKiIiISI2oUIqIiIhIjahQioiIiEiNqFCKiIiISI2oUIqIiIhIjahQioiIiEiNqFCKiIiISI2oUIqIiIhIjahQioiIiEiNqFCKiIiISI2oUIqIiIhIjahQioiIiEiNqFCKiIiISI2oUIqIiIhIjahQioiIiEiNqFCKiIiISI2oUIqIiIhIjahQioiIiEiNqFCKiIiISI2oUIqIiIhIjahQioiIiEiNqFCKiIiISI2oUIqIiIhIjahQioiIiEiNqFCKiIiISI2oUIqIiIhIjahQioiIiEiNqFCKiIiISI2oUIqIiIhIjahQioiIiEiN/A+DGaTzNxa7/wAAAABJRU5ErkJggg==",
+                        "text/plain": [
+                            "<Figure size 640x480 with 1 Axes>"
+                        ]
+                    },
+                    "metadata": {},
+                    "output_type": "display_data"
+                }
+            ],
+            "source": [
+                "config = Config(\n",
+                "    device='cuda:1', \n",
+                "    sinkhorn_method=SinkhornMethod.LOG,\n",
+                "    dtype=torch.float32,\n",
+                "    sinkhorn_threshold=1e-3,\n",
+                "    sinkhorn_iterations=500,\n",
+                "    mu=2,\n",
+                "    iter_count=15,\n",
+                "    use_sparse_adjacency=True,\n",
+                "    sinkhorn_cache_size=1,\n",
+                "    frank_wolfe_threshold=0,\n",
+                "    recompute_distance=True,\n",
+                "    hungarian_method=HungarianMethod.DOUBLE_GREEDY,\n",
+                "    )\n",
+                "experiment = Experiment(\n",
+                "    graphs=[\n",
+                "        Graph(GraphKind.NEWMAN_WATTS, {\n",
+                "            'n': 100,\n",
+                "            'p': 0.001,\n",
+                "            'k': 7,\n",
+                "        }),\n",
+                "    ],\n",
+                "    algorithms=[\n",
+                "        Algorithm(config, use_fugal=False),\n",
+                "        Algorithm(config, use_fugal=True),\n",
+                "    ],\n",
+                "    noise_levels=[\n",
+                "        NoiseLevel(0., 0.0, False),\n",
+                "    ],\n",
+                ")\n",
+                "results = experiment.run()\n",
+                "\n",
+                "print(experiment.seed)\n",
+                "#[print(res) for res in results.results[:][0]]\n",
+                "print(results.results)\n",
+                "\n",
+                "folder = \"results\"\n",
+                "if not os.path.exists(folder): os.makedirs(folder)\n",
+                "#results.dump(folder)"
+            ]
+        }
+    ],
+    "metadata": {
+        "kernelspec": {
+            "display_name": "venv",
+            "language": "python",
+            "name": "python3"
+        },
+        "language_info": {
+            "codemirror_mode": {
+                "name": "ipython",
+                "version": 3
+            },
+            "file_extension": ".py",
+            "mimetype": "text/x-python",
+            "name": "python",
+            "nbconvert_exporter": "python",
+            "pygments_lexer": "ipython3",
+            "version": "3.12.2"
+        }
     },
-    {
-     "data": {
-      "application/vnd.jupyter.widget-view+json": {
-       "model_id": "75c15c6925a743ea9c7876aeffc33860",
-       "version_major": 2,
-       "version_minor": 0
-      },
-      "text/plain": [
-       "frank-wolfe:   0%|          | 0/10 [00:00<?, ?it/s]"
-      ]
-     },
-     "metadata": {},
-     "output_type": "display_data"
-    },
-    {
-     "data": {
-      "application/vnd.jupyter.widget-view+json": {
-       "model_id": "f06f576dc60b4ff8ae0487c128b8deb3",
-       "version_major": 2,
-       "version_minor": 0
-      },
-      "text/plain": [
-       "frank-wolfe:   0%|          | 0/10 [00:00<?, ?it/s]"
-      ]
-     },
-     "metadata": {},
-     "output_type": "display_data"
-    },
-    {
-     "data": {
-      "application/vnd.jupyter.widget-view+json": {
-       "model_id": "6221755ad9a747bfba5d64d63ab66ab5",
-       "version_major": 2,
-       "version_minor": 0
-      },
-      "text/plain": [
-       "frank-wolfe:   0%|          | 0/10 [00:00<?, ?it/s]"
-      ]
-     },
-     "metadata": {},
-     "output_type": "display_data"
-    },
-    {
-     "data": {
-      "application/vnd.jupyter.widget-view+json": {
-       "model_id": "68e0351ffe044fdb95d8b69c754233d4",
-       "version_major": 2,
-       "version_minor": 0
-      },
-      "text/plain": [
-       "frank-wolfe:   0%|          | 0/10 [00:00<?, ?it/s]"
-      ]
-     },
-     "metadata": {},
-     "output_type": "display_data"
-    },
-    {
-     "data": {
-      "application/vnd.jupyter.widget-view+json": {
-       "model_id": "25ba5d2279c042839b58dd3f4e39618f",
-       "version_major": 2,
-       "version_minor": 0
-      },
-      "text/plain": [
-       "frank-wolfe:   0%|          | 0/10 [00:00<?, ?it/s]"
-      ]
-     },
-     "metadata": {},
-     "output_type": "display_data"
-    },
-    {
-     "data": {
-      "application/vnd.jupyter.widget-view+json": {
-       "model_id": "c7f09fe7824546e082e6a496953b7fbb",
-       "version_major": 2,
-       "version_minor": 0
-      },
-      "text/plain": [
-       "frank-wolfe:   0%|          | 0/10 [00:00<?, ?it/s]"
-      ]
-     },
-     "metadata": {},
-     "output_type": "display_data"
-    },
-    {
-     "data": {
-      "application/vnd.jupyter.widget-view+json": {
-       "model_id": "ecb3f098ffba404d9ac2d6b3ef210f1d",
-       "version_major": 2,
-       "version_minor": 0
-      },
-      "text/plain": [
-       "frank-wolfe:   0%|          | 0/10 [00:00<?, ?it/s]"
-      ]
-     },
-     "metadata": {},
-     "output_type": "display_data"
-    },
-    {
-     "data": {
-      "application/vnd.jupyter.widget-view+json": {
-       "model_id": "d5c064c95e06492bb6ceebe7ea91964d",
-       "version_major": 2,
-       "version_minor": 0
-      },
-      "text/plain": [
-       "frank-wolfe:   0%|          | 0/10 [00:00<?, ?it/s]"
-      ]
-     },
-     "metadata": {},
-     "output_type": "display_data"
-    },
-    {
-     "data": {
-      "application/vnd.jupyter.widget-view+json": {
-       "model_id": "0eba86350b2a4061992ac9c6f79ee42f",
-       "version_major": 2,
-       "version_minor": 0
-      },
-      "text/plain": [
-       "frank-wolfe:   0%|          | 0/10 [00:00<?, ?it/s]"
-      ]
-     },
-     "metadata": {},
-     "output_type": "display_data"
-    },
-    {
-     "data": {
-      "application/vnd.jupyter.widget-view+json": {
-       "model_id": "0835f6b1895940329286e6a5c30183e1",
-       "version_major": 2,
-       "version_minor": 0
-      },
-      "text/plain": [
-       "frank-wolfe:   0%|          | 0/10 [00:00<?, ?it/s]"
-      ]
-     },
-     "metadata": {},
-     "output_type": "display_data"
-    },
-    {
-     "data": {
-      "application/vnd.jupyter.widget-view+json": {
-       "model_id": "e09f653174394c69a40a7c705d19193a",
-       "version_major": 2,
-       "version_minor": 0
-      },
-      "text/plain": [
-       "frank-wolfe:   0%|          | 0/10 [00:00<?, ?it/s]"
-      ]
-     },
-     "metadata": {},
-     "output_type": "display_data"
-    },
-    {
-     "data": {
-      "application/vnd.jupyter.widget-view+json": {
-       "model_id": "5e87ccffde324e44a4d2963f7cc9beeb",
-       "version_major": 2,
-       "version_minor": 0
-      },
-      "text/plain": [
-       "frank-wolfe:   0%|          | 0/10 [00:00<?, ?it/s]"
-      ]
-     },
-     "metadata": {},
-     "output_type": "display_data"
-    },
-    {
-     "data": {
-      "application/vnd.jupyter.widget-view+json": {
-       "model_id": "3c543e549ec0448ab1ffea3348383f74",
-       "version_major": 2,
-       "version_minor": 0
-      },
-      "text/plain": [
-       "frank-wolfe:   0%|          | 0/10 [00:00<?, ?it/s]"
-      ]
-     },
-     "metadata": {},
-     "output_type": "display_data"
-    },
-    {
-     "data": {
-      "application/vnd.jupyter.widget-view+json": {
-       "model_id": "cf43e8c38dd54b798901cee0f4485c18",
-       "version_major": 2,
-       "version_minor": 0
-      },
-      "text/plain": [
-       "frank-wolfe:   0%|          | 0/10 [00:00<?, ?it/s]"
-      ]
-     },
-     "metadata": {},
-     "output_type": "display_data"
-    },
-    {
-     "data": {
-      "application/vnd.jupyter.widget-view+json": {
-       "model_id": "d22e7e35a31541ffb42d7ade844faa44",
-       "version_major": 2,
-       "version_minor": 0
-      },
-      "text/plain": [
-       "frank-wolfe:   0%|          | 0/10 [00:00<?, ?it/s]"
-      ]
-     },
-     "metadata": {},
-     "output_type": "display_data"
-    },
-    {
-     "data": {
-      "application/vnd.jupyter.widget-view+json": {
-       "model_id": "342185a37da741659d0f18c52c87dc28",
-       "version_major": 2,
-       "version_minor": 0
-      },
-      "text/plain": [
-       "λ:   0%|          | 0/15 [00:00<?, ?it/s]"
-      ]
-     },
-     "metadata": {},
-     "output_type": "display_data"
-    },
-    {
-     "data": {
-      "application/vnd.jupyter.widget-view+json": {
-       "model_id": "bf26c42e406a4accb14873693c4c148b",
-       "version_major": 2,
-       "version_minor": 0
-      },
-      "text/plain": [
-       "frank-wolfe:   0%|          | 0/10 [00:00<?, ?it/s]"
-      ]
-     },
-     "metadata": {},
-     "output_type": "display_data"
-    },
-    {
-     "name": "stderr",
-     "output_type": "stream",
-     "text": [
-      "/opt/anaconda3/lib/python3.11/site-packages/fugal/sinkhorn.py:176: UserWarning: An output with one or more elements was resized since it had shape [100], which does not match the required output shape [1, 100]. This behavior is deprecated, and in a future PyTorch release outputs will not be resized unless they have zero elements. You can explicitly reuse an out tensor t by resizing it, inplace, to zero elements with t.resize_(0). (Triggered internally at /opt/conda/conda-bld/pytorch_1711403378171/work/aten/src/ATen/native/Resize.cpp:28.)\n",
-      "  torch.matmul(u, K, out=KTu)\n"
-     ]
-    },
-    {
-     "data": {
-      "application/vnd.jupyter.widget-view+json": {
-       "model_id": "8da6438461c0407b9d810deaa9ef7512",
-       "version_major": 2,
-       "version_minor": 0
-      },
-      "text/plain": [
-       "frank-wolfe:   0%|          | 0/10 [00:00<?, ?it/s]"
-      ]
-     },
-     "metadata": {},
-     "output_type": "display_data"
-    },
-    {
-     "data": {
-      "application/vnd.jupyter.widget-view+json": {
-       "model_id": "746bf22ea85242ed82b542c7a54e9e74",
-       "version_major": 2,
-       "version_minor": 0
-      },
-      "text/plain": [
-       "frank-wolfe:   0%|          | 0/10 [00:00<?, ?it/s]"
-      ]
-     },
-     "metadata": {},
-     "output_type": "display_data"
-    },
-    {
-     "data": {
-      "application/vnd.jupyter.widget-view+json": {
-       "model_id": "ef743d6985dc4692a0b7ccdb711e60bb",
-       "version_major": 2,
-       "version_minor": 0
-      },
-      "text/plain": [
-       "frank-wolfe:   0%|          | 0/10 [00:00<?, ?it/s]"
-      ]
-     },
-     "metadata": {},
-     "output_type": "display_data"
-    },
-    {
-     "data": {
-      "application/vnd.jupyter.widget-view+json": {
-       "model_id": "de849d52c3ad4be5a2d3910850c4f838",
-       "version_major": 2,
-       "version_minor": 0
-      },
-      "text/plain": [
-       "frank-wolfe:   0%|          | 0/10 [00:00<?, ?it/s]"
-      ]
-     },
-     "metadata": {},
-     "output_type": "display_data"
-    },
-    {
-     "data": {
-      "application/vnd.jupyter.widget-view+json": {
-       "model_id": "423f3905538a47328001a338e42f51c7",
-       "version_major": 2,
-       "version_minor": 0
-      },
-      "text/plain": [
-       "frank-wolfe:   0%|          | 0/10 [00:00<?, ?it/s]"
-      ]
-     },
-     "metadata": {},
-     "output_type": "display_data"
-    },
-    {
-     "data": {
-      "application/vnd.jupyter.widget-view+json": {
-       "model_id": "361e4d72b3be4a648b0eeccc19b6dc87",
-       "version_major": 2,
-       "version_minor": 0
-      },
-      "text/plain": [
-       "frank-wolfe:   0%|          | 0/10 [00:00<?, ?it/s]"
-      ]
-     },
-     "metadata": {},
-     "output_type": "display_data"
-    },
-    {
-     "data": {
-      "application/vnd.jupyter.widget-view+json": {
-       "model_id": "961016e9a27b4c79a42f78ef1f38b2df",
-       "version_major": 2,
-       "version_minor": 0
-      },
-      "text/plain": [
-       "frank-wolfe:   0%|          | 0/10 [00:00<?, ?it/s]"
-      ]
-     },
-     "metadata": {},
-     "output_type": "display_data"
-    },
-    {
-     "data": {
-      "application/vnd.jupyter.widget-view+json": {
-       "model_id": "5e38944651e54ab6ad027c2f5fea307b",
-       "version_major": 2,
-       "version_minor": 0
-      },
-      "text/plain": [
-       "frank-wolfe:   0%|          | 0/10 [00:00<?, ?it/s]"
-      ]
-     },
-     "metadata": {},
-     "output_type": "display_data"
-    },
-    {
-     "data": {
-      "application/vnd.jupyter.widget-view+json": {
-       "model_id": "62ec2af1632a47ccbda1e97b591acdc7",
-       "version_major": 2,
-       "version_minor": 0
-      },
-      "text/plain": [
-       "frank-wolfe:   0%|          | 0/10 [00:00<?, ?it/s]"
-      ]
-     },
-     "metadata": {},
-     "output_type": "display_data"
-    },
-    {
-     "data": {
-      "application/vnd.jupyter.widget-view+json": {
-       "model_id": "057d078f23cb4112a8e0965005c2d7e5",
-       "version_major": 2,
-       "version_minor": 0
-      },
-      "text/plain": [
-       "frank-wolfe:   0%|          | 0/10 [00:00<?, ?it/s]"
-      ]
-     },
-     "metadata": {},
-     "output_type": "display_data"
-    },
-    {
-     "data": {
-      "application/vnd.jupyter.widget-view+json": {
-       "model_id": "43e4a341e3f045a1bfa52e5236f5f9a5",
-       "version_major": 2,
-       "version_minor": 0
-      },
-      "text/plain": [
-       "frank-wolfe:   0%|          | 0/10 [00:00<?, ?it/s]"
-      ]
-     },
-     "metadata": {},
-     "output_type": "display_data"
-    },
-    {
-     "data": {
-      "application/vnd.jupyter.widget-view+json": {
-       "model_id": "e8b76a428bab416182212fe00d5209ed",
-       "version_major": 2,
-       "version_minor": 0
-      },
-      "text/plain": [
-       "frank-wolfe:   0%|          | 0/10 [00:00<?, ?it/s]"
-      ]
-     },
-     "metadata": {},
-     "output_type": "display_data"
-    },
-    {
-     "data": {
-      "application/vnd.jupyter.widget-view+json": {
-       "model_id": "422ae09061fd428d9cee5051f549f8cb",
-       "version_major": 2,
-       "version_minor": 0
-      },
-      "text/plain": [
-       "frank-wolfe:   0%|          | 0/10 [00:00<?, ?it/s]"
-      ]
-     },
-     "metadata": {},
-     "output_type": "display_data"
-    },
-    {
-     "data": {
-      "application/vnd.jupyter.widget-view+json": {
-       "model_id": "c6b34cb641624c979d4c6e3845c831a2",
-       "version_major": 2,
-       "version_minor": 0
-      },
-      "text/plain": [
-       "frank-wolfe:   0%|          | 0/10 [00:00<?, ?it/s]"
-      ]
-     },
-     "metadata": {},
-     "output_type": "display_data"
-    },
-    {
-     "name": "stdout",
-     "output_type": "stream",
-     "text": [
-      "3892736394\n",
-      "[Result(ics=0.053156146179401995, ec=0.053156146179401995, sss=0.027303754266211604, accuracy=0.02, profile=Profile(sinkhorn_profiles=[SinkhornProfile(errors=[], iteration_count=11, time=0.0012247040271759033), SinkhornProfile(errors=[], iteration_count=11, time=0.0009062399864196777), SinkhornProfile(errors=[], iteration_count=11, time=0.0008529279828071594), SinkhornProfile(errors=[], iteration_count=11, time=0.0008477759957313538), SinkhornProfile(errors=[], iteration_count=11, time=0.0008407040238380433), SinkhornProfile(errors=[], iteration_count=11, time=0.000847872018814087), SinkhornProfile(errors=[], iteration_count=11, time=0.0008929280042648315), SinkhornProfile(errors=[], iteration_count=11, time=0.0008353599905967712), SinkhornProfile(errors=[], iteration_count=11, time=0.0008253440260887146), SinkhornProfile(errors=[], iteration_count=11, time=0.0008447999954223633), SinkhornProfile(errors=[], iteration_count=11, time=0.001082368016242981), SinkhornProfile(errors=[], iteration_count=11, time=0.000834559977054596), SinkhornProfile(errors=[], iteration_count=11, time=0.000843775987625122), SinkhornProfile(errors=[], iteration_count=11, time=0.0008355839848518371), SinkhornProfile(errors=[], iteration_count=11, time=0.0008232960104942322), SinkhornProfile(errors=[], iteration_count=11, time=0.0008395839929580688), SinkhornProfile(errors=[], iteration_count=11, time=0.0009431040287017822), SinkhornProfile(errors=[], iteration_count=11, time=0.0008550400137901307), SinkhornProfile(errors=[], iteration_count=11, time=0.000851967990398407), SinkhornProfile(errors=[], iteration_count=11, time=0.0008314880132675171), SinkhornProfile(errors=[], iteration_count=11, time=0.00107315194606781), SinkhornProfile(errors=[], iteration_count=11, time=0.0008386560082435608), SinkhornProfile(errors=[], iteration_count=11, time=0.0008335360288619996), SinkhornProfile(errors=[], iteration_count=11, time=0.000851967990398407), SinkhornProfile(errors=[], iteration_count=11, time=0.0008204159736633301), SinkhornProfile(errors=[], iteration_count=11, time=0.0008213440179824829), SinkhornProfile(errors=[], iteration_count=11, time=0.0008427519798278808), SinkhornProfile(errors=[], iteration_count=11, time=0.0008202239871025086), SinkhornProfile(errors=[], iteration_count=11, time=0.0009728000164031983), SinkhornProfile(errors=[], iteration_count=11, time=0.0007994880080223084), SinkhornProfile(errors=[], iteration_count=11, time=0.001060927987098694), SinkhornProfile(errors=[], iteration_count=11, time=0.0008386560082435608), SinkhornProfile(errors=[], iteration_count=11, time=0.0008407040238380433), SinkhornProfile(errors=[], iteration_count=11, time=0.0007874879837036133), SinkhornProfile(errors=[], iteration_count=11, time=0.0008693760037422181), SinkhornProfile(errors=[], iteration_count=11, time=0.0007854080200195312), SinkhornProfile(errors=[], iteration_count=11, time=0.0007833600044250488), SinkhornProfile(errors=[], iteration_count=11, time=0.0008417279720306397), SinkhornProfile(errors=[], iteration_count=11, time=0.0008435199856758117), SinkhornProfile(errors=[], iteration_count=11, time=0.0008335360288619996), SinkhornProfile(errors=[], iteration_count=21, time=0.0017397760152816774), SinkhornProfile(errors=[], iteration_count=21, time=0.0014632960557937622), SinkhornProfile(errors=[], iteration_count=21, time=0.0014624320268630982), SinkhornProfile(errors=[], iteration_count=21, time=0.001388543963432312), SinkhornProfile(errors=[], iteration_count=21, time=0.0015421439409255982), SinkhornProfile(errors=[], iteration_count=21, time=0.0015301439762115479), SinkhornProfile(errors=[], iteration_count=21, time=0.0014437119960784913), SinkhornProfile(errors=[], iteration_count=11, time=0.0007852479815483093), SinkhornProfile(errors=[], iteration_count=11, time=0.0008099200129508972), SinkhornProfile(errors=[], iteration_count=11, time=0.0007864320278167724), SinkhornProfile(errors=[], iteration_count=21, time=0.001834112048149109), SinkhornProfile(errors=[], iteration_count=31, time=0.0020357439517974855), SinkhornProfile(errors=[], iteration_count=31, time=0.0020459520816802977), SinkhornProfile(errors=[], iteration_count=21, time=0.001440991997718811), SinkhornProfile(errors=[], iteration_count=21, time=0.0014417920112609864), SinkhornProfile(errors=[], iteration_count=21, time=0.0014602240324020385), SinkhornProfile(errors=[], iteration_count=21, time=0.0013905919790267944), SinkhornProfile(errors=[], iteration_count=21, time=0.0015073280334472656), SinkhornProfile(errors=[], iteration_count=21, time=0.0013876800537109375), SinkhornProfile(errors=[], iteration_count=11, time=0.0008079360127449035), SinkhornProfile(errors=[], iteration_count=21, time=0.0017285120487213134), SinkhornProfile(errors=[], iteration_count=41, time=0.0026984639167785644), SinkhornProfile(errors=[], iteration_count=31, time=0.0020317440032958985), SinkhornProfile(errors=[], iteration_count=31, time=0.002095103979110718), SinkhornProfile(errors=[], iteration_count=31, time=0.0021575679779052732), SinkhornProfile(errors=[], iteration_count=21, time=0.0014243839979171753), SinkhornProfile(errors=[], iteration_count=21, time=0.001446176052093506), SinkhornProfile(errors=[], iteration_count=21, time=0.001434880018234253), SinkhornProfile(errors=[], iteration_count=21, time=0.0014448640346527099), SinkhornProfile(errors=[], iteration_count=21, time=0.001498144030570984), SinkhornProfile(errors=[], iteration_count=31, time=0.002135040044784546), SinkhornProfile(errors=[], iteration_count=51, time=0.0033669118881225588), SinkhornProfile(errors=[], iteration_count=41, time=0.002603008031845093), SinkhornProfile(errors=[], iteration_count=31, time=0.004221951961517334), SinkhornProfile(errors=[], iteration_count=31, time=0.002037791967391968), SinkhornProfile(errors=[], iteration_count=31, time=0.002012160062789917), SinkhornProfile(errors=[], iteration_count=31, time=0.0020849919319152832), SinkhornProfile(errors=[], iteration_count=21, time=0.0014039039611816405), SinkhornProfile(errors=[], iteration_count=31, time=0.0020080640316009523), SinkhornProfile(errors=[], iteration_count=21, time=0.0014471360445022583), SinkhornProfile(errors=[], iteration_count=31, time=0.0023644158840179443), SinkhornProfile(errors=[], iteration_count=61, time=0.00406217622756958), SinkhornProfile(errors=[], iteration_count=41, time=0.0027432959079742433), SinkhornProfile(errors=[], iteration_count=41, time=0.002783423900604248), SinkhornProfile(errors=[], iteration_count=41, time=0.0027351040840148926), SinkhornProfile(errors=[], iteration_count=41, time=0.0027144639492034913), SinkhornProfile(errors=[], iteration_count=31, time=0.0020203518867492674), SinkhornProfile(errors=[], iteration_count=31, time=0.0020244159698486327), SinkhornProfile(errors=[], iteration_count=31, time=0.002115583896636963), SinkhornProfile(errors=[], iteration_count=21, time=0.0014816639423370361), SinkhornProfile(errors=[], iteration_count=41, time=0.0031047680377960206), SinkhornProfile(errors=[], iteration_count=51, time=0.0032808001041412355), SinkhornProfile(errors=[], iteration_count=61, time=0.004055840015411377), SinkhornProfile(errors=[], iteration_count=51, time=0.0033199360370635986), SinkhornProfile(errors=[], iteration_count=41, time=0.0026123840808868408), SinkhornProfile(errors=[], iteration_count=41, time=0.0026729280948638917), SinkhornProfile(errors=[], iteration_count=41, time=0.0026707520484924316), SinkhornProfile(errors=[], iteration_count=41, time=0.002617311954498291), SinkhornProfile(errors=[], iteration_count=41, time=0.0026173439025878906), SinkhornProfile(errors=[], iteration_count=41, time=0.002603231906890869), SinkhornProfile(errors=[], iteration_count=51, time=0.0035880959033966066), SinkhornProfile(errors=[], iteration_count=11, time=0.0008050879836082459), SinkhornProfile(errors=[], iteration_count=11, time=0.0008273919820785523), SinkhornProfile(errors=[], iteration_count=11, time=0.0007854080200195312), SinkhornProfile(errors=[], iteration_count=11, time=0.0007884479761123657), SinkhornProfile(errors=[], iteration_count=11, time=0.0008079360127449035), SinkhornProfile(errors=[], iteration_count=11, time=0.000794368028640747), SinkhornProfile(errors=[], iteration_count=11, time=0.0008458240032196045), SinkhornProfile(errors=[], iteration_count=11, time=0.0008191999793052674), SinkhornProfile(errors=[], iteration_count=11, time=0.000809984028339386), SinkhornProfile(errors=[], iteration_count=11, time=0.000843775987625122), SinkhornProfile(errors=[], iteration_count=11, time=0.0008458240032196045), SinkhornProfile(errors=[], iteration_count=11, time=0.0008458240032196045), SinkhornProfile(errors=[], iteration_count=11, time=0.000796671986579895), SinkhornProfile(errors=[], iteration_count=11, time=0.0008642560243606567), SinkhornProfile(errors=[], iteration_count=11, time=0.0008222720026969909), SinkhornProfile(errors=[], iteration_count=11, time=0.0008458240032196045), SinkhornProfile(errors=[], iteration_count=11, time=0.0008344640135765076), SinkhornProfile(errors=[], iteration_count=11, time=0.000814079999923706), SinkhornProfile(errors=[], iteration_count=11, time=0.0008294079899787902), SinkhornProfile(errors=[], iteration_count=11, time=0.0010351999998092652), SinkhornProfile(errors=[], iteration_count=11, time=0.0008183040022850036), SinkhornProfile(errors=[], iteration_count=11, time=0.0018381119966506957), SinkhornProfile(errors=[], iteration_count=11, time=0.0011950080394744873), SinkhornProfile(errors=[], iteration_count=11, time=0.0008273919820785523), SinkhornProfile(errors=[], iteration_count=11, time=0.0008181759715080261), SinkhornProfile(errors=[], iteration_count=11, time=0.0008232960104942322), SinkhornProfile(errors=[], iteration_count=11, time=0.0008231040239334107), SinkhornProfile(errors=[], iteration_count=11, time=0.0008427519798278808), SinkhornProfile(errors=[], iteration_count=11, time=0.0007841280102729798), SinkhornProfile(errors=[], iteration_count=11, time=0.0010575360059738158), SinkhornProfile(errors=[], iteration_count=11, time=0.0008397759795188903), SinkhornProfile(errors=[], iteration_count=11, time=0.0008376320004463196), SinkhornProfile(errors=[], iteration_count=11, time=0.0007923200130462647), SinkhornProfile(errors=[], iteration_count=11, time=0.0009521279931068421), SinkhornProfile(errors=[], iteration_count=11, time=0.0008243200182914734), SinkhornProfile(errors=[], iteration_count=11, time=0.0008109440207481384), SinkhornProfile(errors=[], iteration_count=11, time=0.0008117759823799134), SinkhornProfile(errors=[], iteration_count=11, time=0.0008396160006523132), SinkhornProfile(errors=[], iteration_count=11, time=0.0008170560002326965), SinkhornProfile(errors=[], iteration_count=11, time=0.0011100800037384033), SinkhornProfile(errors=[], iteration_count=11, time=0.0008286399841308594), SinkhornProfile(errors=[], iteration_count=11, time=0.0007925760149955749), SinkhornProfile(errors=[], iteration_count=11, time=0.0008448320031166077), SinkhornProfile(errors=[], iteration_count=11, time=0.0007954879999160767), SinkhornProfile(errors=[], iteration_count=11, time=0.0008284159898757934), SinkhornProfile(errors=[], iteration_count=11, time=0.0008182399868965149), SinkhornProfile(errors=[], iteration_count=11, time=0.0008262400031089782), SinkhornProfile(errors=[], iteration_count=11, time=0.0008117759823799134), SinkhornProfile(errors=[], iteration_count=11, time=0.0008201919794082642)], phase_times={<Phase.FEATURE_EXTRACTION: 'FEATURE_EXTRACTION'>: 0.0004299199879169464, <Phase.GRADIENT: 'GRADIENT'>: 0.09814089614152907, <Phase.SINKHORN: 'SINKHORN'>: 0.21116902351379396, <Phase.HUNGARIAN: 'HUNGARIAN'>: 0.009052160263061524}, time=0.4302942752838135, max_memory=178688)), Result(ics=0.06312292358803986, ec=0.06312292358803986, sss=0.032590051457975985, accuracy=0.0, profile=Profile(sinkhorn_profiles=[], phase_times={<Phase.FEATURE_EXTRACTION: 'FEATURE_EXTRACTION'>: 0.02041029930114746, <Phase.GRADIENT: 'GRADIENT'>: 0.0897212028503418, <Phase.SINKHORN: 'SINKHORN'>: 4.563509464263916, <Phase.HUNGARIAN: 'HUNGARIAN'>: 0.00029921531677246094}, time=4.797215461730957, max_memory=None))]\n"
-     ]
-    },
-    {
-     "data": {
-      "image/png": "iVBORw0KGgoAAAANSUhEUgAAApQAAAHzCAYAAACe1o1DAAAAOXRFWHRTb2Z0d2FyZQBNYXRwbG90bGliIHZlcnNpb24zLjguMCwgaHR0cHM6Ly9tYXRwbG90bGliLm9yZy81sbWrAAAACXBIWXMAAA9hAAAPYQGoP6dpAACgV0lEQVR4nOzdd1yVdf/H8dcZcNhTtqIo4sC99x64ldx7pOZIc5RlWWqmpabWrZZmppkz9165R+6BOHAjIAiyN2f8/uDnuePWygI9CJ/n48Hj5pzrOtf5XNwJ7/OdCoPBYEAIIYQQQoh/SWnqAoQQQgghxJtNAqUQQgghhMgVCZRCCCGEECJXJFAKIYQQQohckUAphBBCCCFyRQKlEEIIIYTIFQmUQgghhBAiVyRQCiGEEEKIXJFAKYQQQgghckUCpRBCCCGEyBUJlEIIIYQQIlckUAohhBBCiFyRQCmEEEIIIXJFAqUQQgghhMgVCZRCCCGEECJXJFAKIYQQQohckUAphBBCCCFyRQKlEEIIIYTIFQmUQgghhBAiVyRQCiGEEEKIXJFAKYQQQgghckUCpRBCCCGEyBUJlEIIIYQQIlckUAohhBBCiFyRQCmEEEIIIXJFAqUQQgghhMgVCZRCCCGEECJXJFAKIYQQQohckUAphBBCCCFyRQKlEEIIIYTIFQmUQgghhBAiVyRQCiGEEEKIXJFAKYQQQgghckUCpRBCCCGEyBUJlEIIIYQQIlckUAohhBBCiFyRQCmEEEIIIXJFAqUQQgghhMgVCZRCCCGEECJXJFAKIYQQQohckUAphBBCCCFyRQKlEEIIIYTIFQmUQgghhBAiVyRQCiGEEEKIXJFAKYQQQgghckUCpRBCCCGEyBUJlEIIIYQQIlckUAohhBBCiFyRQCmek5aewa2IOLQ6valLEUIIIcQbQG3qAkTe0Or0hMam4u1khVqlRKvVEh8fT1xc3Au/nj59SkREBOHh4URGRhIdHU1KSgpZWh3u/eai8fQj8/Ft1IcX4Ffal1q1atG8eXNq1qyJnZ2dqW9XCCGEEPmIwmAwGExdhPh39Ho9169f58efVrApsQTKIj5kPA7hyS8foNdp//R1CoWCF/3frlAocCjmh13vr43PhS8ZhjYuIsd5FhYWuLu7U7ZsWWrXrk39+vUpX748np6eKBSKvLtBIYQQQrwRJFC+QRITEzl79izHjh1j9+7dBAUFkZmZidrRE6/hS43nvSgEvoiZmRmOjo4UL14cPz8/SpcuTREXV9Y+LUpYqhIfOwW+D7azauUKVCoVNWrUQKPRcPfuXcLDw8nIyHjuep6enpQrV446depQqVIlypYti6+vL2ZmZnn+8xBCCCFE/iCBMp8yGAzcuXOHU6dOcezYMY4ePcrdu3dffLJCaeymJvYh1qe+JzU5ydiN/b8sLS3x8PDA0dERc3NzDAYDKSkpREdHEx0djU5vQO3gjjY+Egx6FAoFFhYWpKeno1AoKFWqFPXq1aNIkSKkpKQQERHBw4cPCQsLIzY29rnWT6VSiYeHB/7+/lStWpVy5cpRtmxZypYti729/av48QkhhBDiNZJAmU8kJCUxe9Fybp4/wbWgqzx8+PC5FsA/srKyonr16vj6+pKQkMCde/cJCX9KekwYFhpzqlevTp06dahduzZ16tTBy8uL0NBQLl26lOMrPDwcABsbGypXrkyVKlXw8/OjWLFiODg4EB8fT3R0NE+ePCE0NJRTp05x69YtdDodlpaWZGRkoNPpnqvP2toatVqNVqslLS0NvT57gs//drc7OTlRoUIFKlSoYAyZ5cqVw8vLK0f3+f+OERVCCCFE/iGB0sSCg4MZ/s4I7pbsgsbTj4yIECJXTQTDf2dYm5ubo9Pp0Ol02NraYmNjQ0JCAqmpqQB4enpSsWJFatasSf369alTpw729vYvNZ4xOjr6uZB5+/ZtDAYDZmZmxlbFZ1+VK1dGr9ezaNEi5s2bR0JCAj179mTAgAFYWVkZw+ez1s5nj8PCwoiKiiI+Pt4YLv+KWq3GxcUFLy8vinkX526pQBJU9lTwtGXryAYSKoUQQoh8RAKlCWRkZLB582bmzp3LxYsXnxsD+XTlGFwts8dMPn36NEeLnlKpNHZT/1ULpkqlwt7ePseXnZ3dc8+96EutVhMaGsrNmze5fPkyly5d4tq1a2RlZaFQKPD19aVq1aqUL1+eiIgItm7dSkxMDL169WLy5MmUL1/+T+syGAwkJWV3x9+8eZMjR45w+fJl7t27x5MnT0hOTn7uNf/784lcNgInMy01atSgffv2+Pv7U6ZMGYoUKfJP/68QQgghRB6QQPka3bt3jyVLlvDDDz8QFxf33wMKJcUGf4PSxQdiQwlbPhadNgsAd3d3WrZsSbNmzahTpw5+fn4oldmtc3q9nqSkJBISEv7RV2JiYo7v/6zFUKlUGkOora0tarUavV5Peno6iYmJxMbGkpmZCWSPy9TpdGRmZlKxchU69xlC7QqlSEtJ4fHjx0RERBj/99n3sbGxOd5Po9Hg6emJvb29sVU2MTGRyKgnWHf+LLsF93EIUavex6B/vpvdxsaGihUrUr58ecqUKWPsQvfx8UGtlhWyhBBCiFdFAuUrptVq2blzJ/Pnz+fYsWPPjSE0NzfPDmUKJRZFipIeE4arSxH69+/PBx98gIuLyyutz2AwkJyc/K8C6bN1LhMTE/97T3+YIPTH7nuFQoFarcbCwgI7OztcXFxwc3PDw8ODokWLUqxYMby8vHBycsLBwQFHR0ccHBywsLAAICziMYfOXCEi5CpXr1zmwoULhISEvPCelEolCoXCOLbTzMwMX19fY8AsW7asMXDKpCAhhBAi9yRQ5rFnk0eUaXHMnPE5a9aseeFMawBvb2+KFi3K9evXiY+Pp3Xr1owfP56WLVu+Ues5GgwGUlNTSUhI4FpoNMO2hRmPFb38Iwlht4mOjiY+Pj5HN71CoUCpVKLX61+4LiZkt1o+C5d/DJoODg7Y2NiQkZFBfHw84eHhXL9+naioqOdaXFUqFba2ttjb25OZmcnjx49BoUTt4E4RCyhbxi9HyCxbtize3t7GlmAhhBBC/DUJlHlIq9NT97NNROusXji5xsnJCTMzM+Lj42nUqBEnTpzAYDDQr18/3nvvvb8ce/im0Or0BH53iqvhCVTysmfziHo5JtDEx8dz//5949e9e/e4f/8+d+/efW5mu52dHY6OjtjZ2WFpaYmZmRkKhYKsrCzS09NJSEggLi6OhISEf1akQonHgK8xdy+NOjEcz2triIl+wr1794zvb2FhgZ+f33OtmmXKlMHa2jpPflZCCCFEQSGBMo9otVrqtwkkqsZw43MWB7/izqVTuLm58e677zJnzhxSUlLIyMjA3d2dUaNGMXz48Fferf26/dslfvR6PZGRkTmC5h+DZ1hYmLElU6VS4e3tjY+PDyVKlMDT05MiRYoYWy6BHN3yjx494uLFizx48IAMc3s8hn5vfN8/LgRva2uLk5MT9vb2qFQqkpOTiYmJyTHmtVixYs91nZctW1Z2ChJCCFFoSaDMA7GxsbRr147fz5w1tnzpY+4TvXoS48e9R2xsLEuWLMFgMFC+fHk++OADevbsiUajMXXpb5TMzExCQ0NzhM0/fv/06VPjuVZWVvj4+ODj40PJkiVzfF+seAn6/HSR4MhkzJMeE7FyPCnJSc+934u2qLS0tMTW1halUklGRgYJCQnGLnYrK6sci7Y/+/L19TWOBRVCCCEKIgmUuRQcHEz79u15+PBhdmCsUJGQ8Ke0qlcN31IlWb58OcnJybi7u/Pjjz/Spk0bacV6RRITE1/Ynf7sKy0tzXhuERdXvMtXw9fdgZI+JXB3dyciIoLTp09z9erVHN3oz8Z5QvYkKicnJzQaDVqtlvj4+BxjZJVKJWZmZuh0OrTa/+6n7u7ujp+fH5UrV86xiLuLi4v89yCEEOKNJ4EyF7Zu3Uq/fv3Q6XTGsFKqVClKly7NoUOH0Ov1aLVahg4dyvfffy+TPEzIYDAQFRX1XNB89v2jR4+MoVGpVOLp6YmlpSVJSUnEx8eTnp5uvJalpSVqtZrk5GQMBgNqtRqfUr64l/LH1UqJuZmazMxMHj16xIMHD4iOjv7LSUdubm6ULFmS8uXLU6NGDerUqZNj/3PZJUgIIUR+J4HyX9Dr9cyYMYPPPvsMZ2dnY1drqVKluHv3Lh4eHlhZWfHw4UOWLl3KoEGDTFyx+DtZWVk8evToT7vTo6Oj//S1VtY2OPechdLFh8zHt3n88wQw6HF3d6dkyZJ4e3tTpEgRrKysSEtLIyoqitDQUB4/fkxcXBzJyckvXAvUzMwMaxtb7Lt+Ds7F8bFXceD9VhIqhRBC5Duy2vM/lJyczIABA9i8eTPW1tY5xu05Ojry9ddfs2TJEmJiYjh48CCNGzc2YbXiZZmZmVGyZElKliz5wuPJyck5gmZQUBAnT54kNDSUTHO77EXpAXOP0qgd3NHGRRAZGUlkZCSnTp36VzVlZWWRjAX2zsUBuJ+gw8rVG3drJV26dGHw4MFUqlRJusyFEEKYnLRQ/gP37t2jTZs23L1717hoNmRPxti+fTtqtZrAwECcnZ3ZtWsXpUuXNmG14nXJ0upoM+837sRlYZn6BP3+OURGhJOUlJSjq1ulUhmXP8rMzDSOvbS0tKRSpUpUrVqVatWqUa1aNfz9/bGwsMixDJNZYgSPlo8lI/2/Y0HVajXly5enffv2dOrUiapVqxq7yoUQQojXRQLlS9Dq9KzcvJuR/bqRmfHfsXROTk7ExsayZcsWEhMTefvtt2nQoAEbN27EycnJhBWL1+1F4xz1ej03b95k//79nD59mmvXrvHo0SOSknLOKFcoFJibm6NQKIxjNVUqFWXKlKFGjRpUqlwFrzKVaVG3KkWcHLl+/Tpz5sxh8+bNJCYm5riWmZkZ5cuXp127djRv3pw6depgZWX1en4IQgghCi0JlH9Dq9PjP24FGdZuZESEkLJ1GjbWVqhUKtRqNaVKlaJWrVrMmjWLIUOGsHjxYszNzU1dtsjHUlNTuXbtGsePH+fkyZMEBwcTGhqaY+LPMyqVKsdOQm5ublSrVo06depQpUoVLCws2LNnD6tXryY6Ovq5pY6USiUVKlSgVatWNGrUiPr168uHHSGEEHlOAuXfGPPxDLbrqxofV3q0hd+2rOXtt99m4cKFtGjRggMHDvDVV18xceJEGc8m/rWoqCiCgoI4c+aMsUUzPDw8x/JDL2JlZYWvry/FixcnMzOT8+fP8/TpU8zNzdFqtej1+hxLH5UrV44mTZrQsGFDGjZsSNGiRV/H7QkhhCjAJFD+BYPBgKOTM5Ydp6Dx9MNFlcr5mT1Z8v13jBs3DltbW5KSkli9ejWdO3c2dbmiANJqtdy5c4egoCAuXbrE2bNnuXbtGlFRUcZzXrQAu0KhwNLSkszMTLRaLVZWVmg0GuOOPxaWVmgtHNDGR1KiuDcNGzakUaNGNGzYED8/P/lgJIQQ4h+RQPkXDh06RPPmzbGytuE/K9bxdo9OfDz5Iy5fvszu3btxc3Nj586dVKtWzdSlikImKSmJ4OBgrl69ytWrV7lw4QLBwcHG8ZnP1jx90XJEKrUZ7v3nonYtRUZECLHrJ2NlaUFCQgIGgwFXV1caNGhgbMGsXLkyarUsCCGEEOLPSaD8CzVq1ODChQtUrVqVu3fv0qRJExo0aMAHH3xAsWLFOH36NF5eXqYuUwggu0U9PDycoKAgrl69SlBQEFeuXOHmzZvGbnOlUonS3h2v4UuNrwtfMgxDYpRx5QJ7e3usra2Jjo4mKysLGxsb6tWrZwyYtWrVwtLS0iT3KIQQIn+SQPknzp49S+3atVEoFDg4OODu7k6/fv2YPHky9vb2hIaGYmdnZ+oyhfhbmZmZhISE/DdkXg3immcblEVKkBERQuSqiWB4viXzGRcXF2xtbYmKiiIlJQVzc3Nq1qxpDJj16tXDwcHh9d2QEEKIfEcC5Z/o2LEju3btQq/XY2VlRadOnVi7di0AR48epVGjRiauUIh/T6vTc+1BJPFhd7gefI3Lly9z4sQJQkJCcqyx+r8UCgVOTk7Y29sTHx9PbGwsCoWCSpUqGQNmw4YN8fDweI13I4QQwtQkUL7A1atXqVy5svFxuXLluH37NpaWlnTo0IHVq1ebsDohXh2DwcDDhw+5fPkyBw4c4PDhw9y7d4+MjIw/fY2FhQWOjo5kZWUR8zQWtYM73s7WNGpQ3zjRp1SpUjLRRwghCjAJlC/Qs2dPtm3bZlwX0NHRkRYtWrBr1y5u3boly6yIQictLY3du3ezefNmjh8/Tnh4+PMTfhRK3PvNRePpR2bkHZI3f0ZSYgIArq6uNG7c2NiCWbFiRVQqlQnuRAghxKsggfJ/3Lp1i7JlywLZ3XtqtZpt27bRsWNHpk6dyscff2ziCoUwPYPBwJ07d9i5cyebNm3iwoULaC2dnpvso42LMD5WqVTG7nRLS0tq165Ny5YtadSoETVr1kSj0bz2+xBCCJE3JFD+jx49erBhwwYAbGxsaNKkCVqtllu3bnH9+nUsLCxMXKEQ+Y/BYODuvfv0X3WViAwztFF3CV8x7i8n+/yRUqmkRIkStGjRgk6dOtGwYUNsbW1fcdVCCCHyigTKPwi+foMqDVqgjY/E2soSS0tLWrZsydq1a9myZYssXi7E3/jjnuaPI8I5duwYW7Zs4eDBgyQkJOQ4V6lUolKp0Gq1zy3MDtk7AJUuXZrWrVszcuRIvIoWe26/dCGEEPmDBMr/p9XpqTB+BelWbmRG3qGLzV0WL/wP7u7uVKhQgf3798ukAiFy4fHjxxw9epQ1a9Zw7Nix5wKmRqPByckJlUrF06dPSUtL++9BhRL3/nPRePhhr43nyCcdcLSXZbuEECK/kED5/+5FJ9Ns3lHj4+FFo5g8eggqlYqrV69Svnx5E1YnRMETHR3NoUOHWLlyJSdPniQxMTHHcTs7OypXroyXlxc3I+KIq/eu8Vj4kmFY61MIDAzk888/lw0GhBDCxKTf6P+5WivJeByS/SD2IVmx2ZMJRo4cKWFSiFfAxcWFHj16sHv3bhISEoiNjWXNmjU0a9YMGxsbEhMTOX78OOvWrePy8QPontwDwDYzFidzPQkJCfz0008ULVoUW1tbunfvztWrV018V0IIUThJC+X/O3fuHLVq10Ht4E7P9i04e+Z37t69S0xMjOwCIoQJJCQksH37dpYuXcqlS5dISU1D7eCONj4SBdl7jru6uhIREcHTp0+Nr7OwsKBx48aMGzeOVq1ayVAVIYR4DaSF8v+dP38eDHq0cRGoVUpCQkKoXr26hEkhTMTe3p5+/fpx/PhxkpOTSUyIZ/FXU6lVswYWFhZERUURFBTE06dPUSgU2NraYmFhQXp6Ovv27SMgIABzc3Pq1avHTz/99JeLswshhMgdCZT/7/z586hUKhQKBbt370apVNKxY0dTlyWE+H+2trYMHTqUM2fOkJqaSlJSEgsWLKBKlSqYm5uTlJRk3IwAsteR1Wq1nD59msGDB2NlZUWFChWYOXMmsbGxJrwTIYQoeKTL+/9VrFiR4OBgLC0tSU1NBTAuaC6EyP/i4+NZtGgRq1ev5s6dO2RlZf3l+d7e3nTp0oUxY8ZQsmTJ11SlEEIUTBIogdTUVGxtbdHr9ajVagC0Wi13796VPzRCvKGioqJYsGABGzdu5P79+8ZdenJQKFE7uGOnzCSgdSveffddateuLeMuhRDiH5JACZw+fZp69eqhUChQKpXodDosLS1JTk5GqZRRAUIUBHfu3GHBggVs3bqViIgIDCiMe49nRIQQuWoiGPRoNBqaNGnCiBEjCAgIkC0hhRDiJUhaIjtQQvb2cbVr1wayu8MkTApRcPj6+rJw4ULCwsLQarXsOHwajacfABpPP9QO7gBkZGSwb98+OnfujJWVFbVr12bJkiXExcWZsnwhhMjXJDEB27dvB7IH8bdv3x6FQoG9vb2JqxJCvCpKpZKABjWo5JX977yipx3fz52Br69vjg+Ser2es2fP8s477+Dk5ETp0qWZPn06Dx48MFHlQgiRP0mXN2BlbUOWxh5DUjTfLJjPmDFjqFmzJr///rupSxNCvEJ/3Hv8j/uD3759m0mTJrFv3z7jJL3/5eTkRM+ePRk8eDDVqlWTcZdCiEKt0AfKiMgoqk9aYxxHNaZcJpM/+pBy5cpx/fp1U5cnhDCxp0+fsnTpUhYuXEhERMQLzzEzM6NNmzaMGDGCpk2byrhLIUShU+i7vEMiYnOMo3oQkwxAaGgohTxrCyEAZ2dnPvroI8LDw4mPj2fVqlXPzQTPyspi+/bttGnTBgsLC8qXL8/yFSu5fDcCrU5vwuqFEOL1KPQtlBmZWZQYutDYQtlMd5FtW7eQkpLCw4cP8fb2NnWJQoh8KDk5mT179rBu3Tp27NiRc91LhdI4g1z35B5vF49nQP9+lChRwmT1CiHEq1ToAyWArZ096WobtPGRNGnciOTkZM6fP8+uXbto27atqcsTQuRzaWlp7Nu3j02bNrF161bSzezwGr7UeDx8yTC0cRFYWloSGBjIe++9R/Xq1WXcpRCiwCj0Xd4AlStVRBsXAQY9oaGhVK1aFRsbG65du2bq0oQQbwBLS0s6d+7MqlWriImJYfOqpdhmZW/vmBERgi4hCsgOnqtXr6ZmzZqYmZlRp04dNm3aJPuMCyHeeBIogQoVKqBSqQB49OgRFStWxN/fn+DgYBNXJoR402g0Gjq0a8elr/qwf0x9VvSpwPBhQ3FxcQEwtkrqdDrOnDlD165dsbCwoFixYnzyySeyz7gQ4o0kgRIoWbKk8Zd8VlYWFSpUoEKFCtJCKYT419QqJX4eDrRu1ZLvvvuOx48fc/ToUd599108PDwAcnR5h4WF8cUXX+Ds7IytrS0dOnTgypUrpipfCCH+EQmUZAdKrVZrfPwsUF6/fv3F+/8KIcQ/pFKpaNSoEd988w1hYWGcPn2aCRMm4OXlBeQMl8nJyezcuZMqVapgZmaGv78/y5YtM648odXpuRedLDPIhRD5hkzKAS5evEj16tWNj/V6Pb/99hstW7YkJCSE0qVLm7A6IURBZjAYuHTpEps2bWLNmjV/uwtPERdXPAbMI1HtQCUvezaPqJdjUXYhhDAF+S1EdgvlH+3Zswd/f38A6fYWQrxSCoWCatWq8cUXX3Dv3j2CgoKYOnUqPj4+Lzw3XqsmUe0AwNXwBBatXP+aKxZCiOdJoAQcHBywtrY2Pp49ezbu7u44OTlJoBRCvDYKhYIKFSrw2Wefce/ePW7evMmMGTMoVaoUkN2aqY2PJCMiBMieQf7e230xMzOjbdu2hIeHm7J8IUQhJl3e/6948eKEhobi7OxMYmIiaWlpNGvWDHd3d9avlxYAIYRp3b9/n40bN7J06VLu3L2H2sEdbXwkGHKOo3RxcWHSpEmMHTsWtVptomqFEIWNtFD+PysbW9SOnrTv2ImsrCw2bNggM72FEPmGj48P77//Prdv3+ZR6EO++mQCvqVKPndedHQ0EydORKPRUL9+fc6ePWuCaoUQhY20UJI9Y9Jv9FL0DsUo62LJ/vdbUbNGdQYOHMiYMWNISUnB3Nzc1GUKIcRzIiMjWb9+Pf/5z3+4e/fuC8+xs7NjyJAhfPLJJzg5Ob3mCoUQhYG0UAKhsanoHYoBcDM6jdJV63LhwgXKlCmDVqslJCTExBUKIcSLubu7M3bsWO7cuUNMTAzffPPNcxN6EhMTmT9/Ps7OzlSoUIF169bJkmhCiDwlgRLwdrKioqcdABmPQxjUrQM6nY7Lly8DMtNbCPFmcHZ2ZsyYMdy7d4+4uDjmz59P8eLFc5wTHBxMr169sLS0pEePHly/ft1E1QohChIJlGTvaLFlZH2qRewg8ueJnDh+DKVSyYoVK/D09JRAKYR44zg4OPDee+/x4MEDkpKSmDNnjnERdcA4Vtzf3x8PDw9mzvqSK/cjZbF0IcS/ImMo/yAhIQFHR0cMBgPlypXj5s2bNG3aFFtbW7Zu3Wrq8oQQItdSU1OZN28e8+fP/+++4Qol7v3movH0Q50Ywfy2nrQNCEClUpm2WCHEG0NaKP/A3t6enj17ApCUlITBYCAzM1NaKIUQBYaVlRWffPIJT58+JTU1lbFjx2Lr4YPG0w8ArZ0ngf2GYWFhweDBg7l9+7aJKxZCvAmkhfJ/3Lt3z7iIsFKppEiRIkRHR5OcnIyVlZWJqxNCiLyn1enpuPAY1yNTyHx8m8c/T8ixvmWRIkX45JNPGDRoEHZ2diasVAiRX0mgfIGOHTuyY8cO1Go1Wq0WgPPnz+fY71sIIQoSrU5PaGwq3k5WHDl8iOHDh3Pv3r3nzqtYsSJz5syhZcuWKJXSySWEyCa/DV5g0qRJAMYwCTLTWwhRsKlVSkq62KBWKWnRogV3794lMTGRiRMnYmlpaTwvKCiIgIAAzMzM6NSpE3fu3DFh1UKI/EIC5QvUq1ePmjVrGgekq1QqCZRCiELH1taWOXPmkJKSwuHDh6lbt67xmF6vZ/v27ZQuXRpra2vee+89EhMTTVitEMKUJFC+gEKhYPz48caFf3U6HefOnTNxVUIIYRoKhYImTZpw6tQpnjx5wuTJk7G3tzceT01N5ZtvvsHe3h53d3e+/fZb9HpZfkiIwkTGUP6JrKwsSpUqxZMnT8jIyMDKyoqUlBRTlyWEEPmCXq9n7969zJw5k5MnT77wHD8/P2Z9NZsq9Zvj7WSFWiVtGEIUVPKv+0+YmZnx7rvvGlspU9PSuXLvsSz6K4QQZK+C0bZtW06cOMGDBw94//33sbW1zXFOyO07jNpyj2bzjlJp4iqS5EO5EAWWBMq/MHToUDQaDeYaC9z7zaXTDxcJ/O6UhEohhPiD4sWLM3v2bGJiYli3bh21atUCwMzRw7i+ZapFEZyK+VG+fHnjtrZCiIJDAuVfcHBwYMiQIWicvYy/FK+GJxAam2riyoQQIv8xNzenR48enDlzhmvXrjGkZ2eyIrNngWdEhKCNj+TGjRtUrVoVOzs7vv32W2TUlRAFg4yh/Bt3797Ft7Qf7v3novHww1mRzJnPu8lYICGEeAnxiUks/nkDa3/4D9euXnnuuFKppGPHjixfvhxHR0cTVCiEyAsSKF9CYGAg+w8cJMPMFl1CFBnpaZiZmZm6LCGEeGMYDAZ+//13Fi9ezPr168nKynrunGLFirFmzRoaNGhgggqFELkhzWwvYdy4caQkJ6GNi8Cg19G/f39TlySEEG8UhUJB3bp1WbVqFeHh4Xz11Vf4+PgAGHfcefToEQ0bNkSj0TBp0iTjpEghRP4nLZQvwWAwULNmTS5duoRer0ehUBAREYG7u7upSxNCiDeWXq9n//79LF68mJ07d6JQKJ5bv7JSpUps376d4sWLm6hKIcTLkBbKl6BQKJgwYYLxF53BYKBTp04mrkoIId5sSqWSgIAAtm/fzoMHD/joo49wdXU1HgO4evUqJUqUwNramnnz5pmyXCHEX5AWypeUlZWFp6cnMTExxudOnz5NnTp1TFiVEEIULJmZmWzZsoXFixdz7NgxVCpVjq5vhUJBjVq1+O7nX6lcyksmSAqRT8i/xJdkZmbGxIkTAbCysgKge/fupixJCCEKnGdLDx09epRr167xzjvvYGNjYzxuQMGjMj1466er+AxfxOEjR01YrRDiGQmU/8CwYcNQKpWkpqaiUCh49OgRy5YtM3VZQghRIPn7+7Nw4UIeP37MkiVLqFixImoHd+O6wCqXkrQK7I2lpSVz5syRNS2FMCHp8v6HOnXqxPbt26lSpQqXL1/G2tqahIQEVCqVqUsTQogCzWAwcPLUad7ZfIdkc2cyIkKIXDURDNnj25VKJV27duW7777DycnJxNUKUbhIC+U/NHfuXAAePHiAWq0mJSWF9957z7RFCSFEIaBQKGhQvx6XZ/dl06BKvOevpaiXp/G4Xq9nw4YNODs7U7lyZU6cOGHCaoUoXKSF8l9wcXEh5mksPYe+y/plC1EqICoqCmdnZ1OXJoQQhcqzpYfmz5/P/v37nzvu7OzM+++/z8SJE6UnSYhXSALlv/DlV7P55roZGk8/Mh/f5vHPE2jerCkHDx40dWlCCFFohYaGsnDhQhYuXEhaWlqOY2q1ms6dOzNv3jyKFStmogqFKLgkUP4Ld6OTaD7vmPFx1I8jSY8O5eLFi1StWtWElQkhhMjMzGTTpk1MmTKFu3fvPnfc39+fmTNn0rFjRxNUJ0TBJGMo/4XiTtY4kwyALvoe6TFhgCwjJIQQ+YG5uTm9evXizp07BAUFERAQkON4cHAwnTp1wtHRkUmTJpGRkWGiSoUoOKSF8l/KzNLiUrI8ieF38SlRnMePH5Oens4vv/xCnz59TF2eEEKIP0hOTmbatGl88803ZGVl5TimUqlo3rw5CxYsoFy5ciaqUIg3mwTKXPj2228ZO3as8bFarcba2prY2FjjtmFCCCHyD4PBwPr16xk+fDiJiYn/PaBQonZwp5iTFZ9+8jEDBgxAoVCYrlAh3jASKHNBq9Xi6upKXFwcCoUCS0tLUlNTef/995k9e7apyxNCCPEXgoKCaNu2LWHhEbj3m4vG08+4tqW1lSV9+vRh9uzZ2Nvbm7pUIfI9aUbLBbVazfTp0wGwtbUlNTUVa2tr5s+fn/OTrxBCiHynYsWKPHr0iIshocbddzSefqgd3ElNTWXp0qU4ODhQr149Tp8+beJqhcjfJFDm0tChQ3F0dCQxMRGNRkNGRgZarZZevXqZujQhhBAvoaKPB5W8slshzZMeo42PzLGN4+nTp6lXrx4eHh58/fXX6PV6U5UqRL4lXd55YMGCBYwbNw4PDw8eP36MlZUVqampXLt2DX9/f1OXJ4QQ4m9odXpCY1PxdrIiNSWZTp06ceTIkReeq1arCQwMZP78+Xh6er7wHCEKGwmUeSAlJQUvLy8SEhIoVqwYjx49AqB8+fIEBwebuDohhBD/RmJiYo5gqVQqUavVZGZmGs8pW7Ys8+bNo02bNiaqUoj8Qbq884C1tTUffPABSqWShIQE4/PXr19n06ZNJqxMCCHEv2VnZ8fhw4dJSEigSZMm6PV6MjMzUavV+Pr6olAouHnzJm3btsXa2poJEybkCJtCFCbSQplHnrVOpqWl4enpSUxMDKmpqTg4OPD06VNZRkgIId5wCQkJdO7c2dhiaWZmRqtWrbhy5QphYWHG86pVq8bKlSspW668sRtdrZK/AaJgk0CZhz755BNmz56NXq9Hp9NhbW1NSkoKH330ETNnzjR1eUIIIfJAfHw8Xbp0MQZLc3NzRowYQVRUFJs3b85upVQo8Ro0H7VrKSp52bN5RD0JlaJAk0CZh2JiYvD29sbMzAwzMzNcXFy4efMmSpWaq/ciKOPlLL9QhBCigIiNjSUwMJCjR48C2S2WH3zwATVq1GDcp7MwtPvUeO43LZ3o1KyuqUoV4pWTQJnHxo8fz5IlS0hNTQWgc5dAfrdtgMbTTz6lCiFEARQbG0uXLl04duwYkB0sx02YQJBba65HpRgXS69dqya7du3C2dnZxBULkfck2eSxiRMnkpWVhbe3N5aWloQnZBgXzL0ankBobKqJKxRCCJGXnJycOHr0KNHR0TRs2JCsrCxmf/klBycF0FZ/ju+7lsbSQsOZM2dwcXHh3XffJSMjw9RlC5GnpIXyFXjnnXdYv3498fHxoFBSeuQSMm09MMQ84NKcvjg5yDZeQghRUEVFRdGtWzeOHz8OZLdYjh49mpiYGFatWgWAlZUVCxYsYMiQITJpUxQIEihfgfv371O6dGmqVavGxYsX8a9YiesPo1CkPKXrW4GsXr0ahUJh6jKFEEK8QhEREXTv3p2TJ08C2Qui9+rVi0OHDhEeHg5AsWLF+Omnn2jevLkpSxUi1yRQviL9+/fn4MGDxMbGkpGRgbm5Ofb29kRHR7N8+XIGDRpk6hKFEEK8BqGhofTs2dO4H7hKpaJWrVqcPXsWnU4HQIMGDfj+++9ldzXxxpJ29lfkww8/5PHjxwQEBABgYWFBTEwM/fr1Y/To0dy8edPEFQohhHgdvL29OXXqFHfv3qVOnTrodDpjuCxSpAgAJ06coGLFivTt25eIiAhTlivEvyKB8hUpX748gYGBXL16lSJFipCYmIjBYKBChQoUK1aMnj17kp6ebuoyhRBCvCYlS5bk9OnThISEUKtWLXQ6HTExMUD2to4Gg4HVq1dTokQJPvnkExITE01csRAvTwLlKzR58mTu379Pz549jc9t2LCB9evXc/PmTT744AMTVieEEMIUSpcuzZkzZwgODqZGjRoA6PV64/GsrCxmzpxJiRIlWLx4MVlZWaYqVYiXJmMoX7E2bdrw6NEjMjMzuX37NiqViszMTBYvXsy7777L1q1b6dSpk6nLFEIIYSJXrlxh0KBBXLp06YXHS5YsyZw5c+jSpYtM6BT5lrRQvmIff/wxwcHBvP322wDodDr27NnDqFGj6NSpE4MHD86xB6wQQojCpXLlyly8eJFz585RuXLl546HPgqjx9vvUq9+A06dOmWCCoX4e9JC+Ro0btyYtLQ0AM6dO0fdunU5deoUsbGxVK5cGR8fHw4dOoRarTZxpUIIIUzt9OnTDBs2jGvXroFCiXu/uWg8/ciMvM3jlRMI7NKZWbNm4efnZ+pShTCSFsrX4OOPP+bcuXOMGTMGgN/PnOVedDJ29g6sWbOGkydPMmPGDBNXKYQQIj+oW7cuQUFBHDlyBN+qdY27rZm7l0bt4M6ePXsoX748o0aN4smTJyauVohs0kL5GhgMBmrVqoW1tTV37t5D12xcjr29Z34xg2nTpnHo0CEaN25s6nKFEELkE1laHS1m7+NhksG4JzgGPSqVCjMzM9RqNZMmTWLcuHFYW1ubulxRiEmgfE22bt1Kly5dmPzlN6yOL2V8/tD4xhR3sqR58+bcuXOHK1eu4OzsbMJKhRBC5CdanZ6HsSlcPHaAtwcPyrGckJWVFRkZGbi5uTF9+nQGDhyISqUyYbWisJIu79ekY8eO+Pv7c+nYfjIehwCgiA3FUp+KSqXil19+IS0tjcGDByMZXwghxDNqlZJSLrZ0eyuQ+Ph4FixYgJmZGQCpqanodDrS09N5++23qVy5Mrt27ZK/I+K1kxbK12j16tX07dsXF1c34rJUOKi1lCqZPSHHysqK7du306lTJ7799lveffddU5crhBAin9LpdIwYMYJly5blCI9FihQhJiaGpk2bMnv2bOM6l0K8atJC+Rr16NGDkiVLYmtjjTYugu7dunLt2jV69eqFVqulY8eOjBkzhokTJ3L58mVTlyuEECKfUqlULF26lMePH1OnTh3j8zExMSgUCq5cuULNmjXp3bs39+/fN2GlorCQQPkaqdVqPvzwQ+M/7gMHDvDrr7+ya9cuRo8ejcFgYPbs2ZQvX56ePXuSnJxs4oqFEELkZ25ubpw+fZr9+/cb9wU3GAzExsaiUqnYsWMHZcqUYcKECcTGxpq4WlGQSaB8zfr374+npycKhYJ79+7Rpk0bfvjhB5YsWcLMmTPRaDSsW7eOsLAw6fYWQgjxUlq2bElYWBiffvqpcVKOTqcjOTkZg8HAwoULKVmyJHPnziU9Pd3E1YqCSALla6bRaHj//fcxGAzodDpOnz7NoEGDmDZtGp988gkrV66kTJkyLFq0iBUrVrBmzRpTlyyEEOINoNFomDZtGsHBwTmWoNNqtWRmZpKamsoHkz6kdLX6rFz1S479w4XILZmUYwKpqam4urqSkpJC165d+fXXXzEYDAwfPpyffvqJXbt20bJlS/r168f27du5dOkSpUqV+vsLCyGEEGR3e69atYrx48eTkJCAVqvNsetORkQILld+Zv7Xc2nevLmpyxUFgLRQmoCVlRUjRowAYP/+/QAoFAoWL15M69ateeutt7h06RLfffcdrq6u9OzZk8zMTFOWLIQQ4g2iUCjo378/t27don///gDYuJcw7rqj8fTjVlgMLVq0oGXLlgQFBZmyXFEASAulicTHx+Po6AhAbGys8fuUlBSaNWtGaGgop0+fJiYmhnr16jFmzBjmzp1rypKFEEK8oY4dO8awd0aQUOttNB5+OXbdUSqV6PV6+vbty6xZsyhatKipyxVvIGmhNBEHBweKFSsGCiWfzlmIVpc9lsXa2podO3ZgbW1NQEAAPj4+fPnll3z99dfs2bPHxFULIYR4EzVq1Igrly4yolQK0T+NJmXrNDBk/915Npbyl19+oUSJEkycOJGEhARTliveQNJCaUJfzJzFwlsWOfb1VquyM/6dO3eoV68evr6+HDhwgG7dunH+/HmuXLmCh4eHiSsXQgjxprp9+zYjRozgt99+w8rKitTUVMzMzMjKyjKeY2lpybRp0xg7dizm5uYmrFa8KaSF0oSqN25tHM9yNTyB25HxxmO+vr7s3LmTK1eu0LdvX3788UdUKhX9+vWTmXlCCCH+tdKlS3PgwAF++eUXrKysMDc3z560A/j4+KBQKEhLS+ODDz7A1dWVn3/+WbZyFH9LAqUJNatViazIOwBkRt6mf2AbwsLCjMdr1arF+vXr2b59O1988QWrVq3i0KFDfPXVV6YqWQghRAGgUCjo06cPt27dYsCAARgMBjQaDffv38fBwYFu3bphbm5OQkICAwYMwM3NjX379pm6bJGPSZe3iTVq3ITTQbdpUKUsd+/cJiMjg40bN9KwYUPjOT/88APDhg3jyy+/JDExka+++orjx49Tt25dE1YuhBCioDhx4gTDhg3jxo0bKBQKDAYDPXr0wN/fn6+++oqUlBQAvLy82LhxY47tHoUAaaE0ubZtAtDGRXD+3FnOnj1L+fLladasGYsXLzZ2MQwdOpQpU6bw4Ycf4ufnR61atejVqxfx8fGmLV4IIUSB0KBBAy5fvszMmTMxMzNDrVazfv165s+fz/bt2/nhhx9wcHAgPDycunXrUrx4cS5cvMS96GTjpFJRuEmgNLFnuxkkJydz69Yt9u/fz6hRoxg1ahRDhgwxbpE1bdo0Bg0axNChQxk5ciTx8fEMHTpUxrUIIYTIE+bm5nz00Udcv36dpk2bAhAXF0fz5s3Zt28fkZGRbNy4kSJFihD6KIz23xyh2byjdPnupIRKIYHS1KpXr45arUahULB+/XrMzMxYsGABK1euZM2aNTRu3JiwsDAUCgVLliyhefPmjBw5ko8//piNGzfyww8/mPoWhBBCFCClSpVi3759rF27FmdnZ5RKJRs3bsTV1RVbW1uio6NZuWmXcVJpUHgil++G/c1VRUEnYyjzgQoVKhAcHIyTkxNRUVGo1WoALly4QJcuXcjMzGTjxo00aNCA5ORkmjRpQkREBE2bNmXz5s2cP38ef39/E9+FEEKIgiYuLo4PP/yQpUuXGp/r2LEjq1avpu+Ky1wNTyAjIoSYtR9y9Mhh6tWrZ8JqhSlJC2U+0KJFCyB7x5wjR44Yn69evTrnz5+nbNmyNG3alO+++w5ra2t27dqFhYUFFy5coESJEvTo0YPU1FQTVS+EEKKgcnR0ZMmSJZw8eRI/v+wWye3bt+Pl4cFg7zgOjW9Mc/0ltFmZ1K9fn2+//dbEFQtTkUCZD7Rr1w4AW1tbNmzYkOOYq6srBw4cYMSIEYwcOZKhQ4fi4ODA3r17iYmJwcrKinv37jF+/HhTlC6EEKIQqFevHteuXWPWrFmo1WqSk5Pp0qkjo/p3Y/GihUyePBmAsWPH0qtXrxyLpIvCQbq884Hk5GTs7OxwcnLCYDAQGRmJmZnZc+etXLmS4cOHU6VKFTZt2kRoaCjNmjWjfPnyXLx4kV9//ZWuXbua4A6EEEIUFvfv32fQoEEcPXoUyN5VZ+XKlTx+/JixY8cCUK5cOX777TfZ2a0QkUCZTxQrVozIyEi0Wi179uwhICDgheedO3eOwMBAsrKy2LRpEzExMXTp0oVSpUoRHR3N5cuXKVGixOstXgghRKFiMBjYsGEDQ4cOJSkpCYCmTZvSrVs3Ro4cCYCdnR07d+7Msa6yKLikyzufqFu3LlqtluLFi7N+/fo/Pa9mzZqcP38ePz8/mjZtyuPHj1m0aBF37txBqVTSu3dv6WoQQgjxSikUCnr06EFoaCj9+vUD4PDhw4wbN47Ro0ejUChITEykcePGzJ8/X5a4KwQkUOYTnTt3BrL3WN2yZQuZmZl/eq6bmxu//fYbw4cPZ8SIEVy8eJEPPviAuLg4zpw5w9SpU19P0UIIIQo1BwcHfv75Z06dOoWHhwcZGRksXLiQ0qVLo1KpMBgMjB8/np49exp32xEFk3R55xNPnz6lSJEi1K5dmzNnzrBjxw7at2//t6/76aefeOedd6hatSrFihVj8+bNGAwGDhw4QPPmzV9D5UIIIQRkZWUxdepUZs2ahcFgQKlUolQq0el0KBQK/Pz82LZtm3G2uChYJFDmI46OjqjValxdXalWrRqrVq16qdedPXuWwMBAtFotxYoV49KlSzg6OhIcHIyrq+srrloIIYT4r/v379O+fXuuX78OZHePPwuX5ubmrF69mk6dOpm4SpHXpMs7H6lQoQIxMTEEBgaybds247aLf6dWrVpcuHCB0qVLc/nyZdzc3IiNjaVnz57o9bIdlhBCiNfHx8eHa9eu8f3336NWqzEYDOh0OgwGA5mZmXTu3JnJkyej0+lMXarIQxIo85FnM7uLFi1KUlISe/fufenXPhtXOWzYMCIiIjA3N+fw4cPMmjXrVZUrhBBCvJBCoWD48OFER0cbZ3lrtVq0Wi0qlYovv/ySgIAAYmJiTFypyCsSKPORXr16Adld2JUrV/7L2d4vYm5uzqJFi/jxxx+NY1amTJnCqVOnXkW5QgghxF9ycHDg2LFjbNu2DY1Gk91aqTegcvDg1OnfqVatGufOnTN1mSIPyBjKfMbCwoISJUrQv39/Zs6cyZMnT7CysvrH1zlz5gxt27YlNjYWS0tLIiIicHBwyPuChRBCiJeQlZVFm7btCPZsg8bTj4yIEDJ2fkFyUiKLFy/m7bffNnWJIhekhTKf8fHx4cGDB/To0YOUlBR27979r65Tu3ZtgoOD8fHxIS0tjTJly3E3OgmtTsZUCiGEeP3MzMxYumYzGs/sWd4aTz+SDBosLCwYOnQob7/99kvPHRD5j9rUBYicGjRowM1bIYQnZlGtRk3Wr1//3HaKWVlZREdHExUVZfyKjIzM8fjZV3R0NCiUKAM+oPm8Y1TysmfziHqoVfJZQgghxOvl7WRFJS97roYnkBV5B218JEkGPQqFgp9//pnLly+zadMmihcvbupSxT8kXd75zL79Bxi4+hoaTz8sUqO4+90IOnfqSGxsrDEkvmgQs4ODA25ubjm+3N3dCQoKYtP+43gNX2o899D4xpR0sXmdtyWEEEIAoNXpCY1NxZp0qletQnh4uPGYpaUllpaWrF27llatWpmwSvFPSaDMZ+48SaLF/GPGx+FLhlHa3Z6KFSvi7u7+XGh0c3PD1dUVCwuL5661cOFC3n33XQLf6sop63rGMSszmzkzaED/13lbQgghxHNSUlKoX78+V65cMT6nVCrR6/XMmDGDjz76CKVSetTeBBIo8xmtTk+F8StIt3JDnRCO86Wf8HR3Z8uWLf/oOt999x0jR45kwoQJVK5cmf4DBhL8MIqvp09mxfIf+fXXXwkMDHxFdyGEEEK8nIyMDDp27Mj+/ftRKBQ59v1u27Ytq1evlkmlbwCJ/fmMWqXk8uy+RP80mrvfj8DW2po9e/aQmJj40tdYunQpI0eOZOzYscyZM4eEhATMzdSUK+rM0u+/o3v37vTs2ZN9+/a9wjsRQggh/p5Go2H37t307dsXg8GAQqEwHtu9ezdly5YlKCjIhBWKlyGBMh+y0Jiz6MvPwKDnt99+IyMjg23btr3Ua3/88UeGDx/O6NGjmT9/PgqFgoSEBBwcHFAoFKhUKn7++WcCAgLo0qULx48ff8V3I4QQQvy1Z3+bJkyYwP92nEZFRVGlShWWLl36J68W+YEEynxq4MCB+Pn5GR8vXrz4b1+zYsUKhg4dyogRI/j222+Nn/Li4+Oxt7c3nmdmZsaGDRuoW7cu7dq14/z583l/A0IIIcQ/oFAomDt3Ll9++aXxMYCNjQ16vZ7hw4fTqFEjsrKyTFmm+BMSKPOxjRs3AqBWq/n99985e/bsn567atUqBg8ezNChQ1m4cGGOLoP4+Pjnxp9YWFiwbds2/P39CQgIIDg4+JXcgxBCCPFPTJo0iSVLlgDZDSApKSkUKVIEc3Nzjh8/jr2DI5sPnpR1lfMZCZT5WMWKFQkMDESr1QLQvn377HUl/8eaNWsYOHAggwcP5rvvvntuRtyzLu//ZWNjw+7duylatCgtW7bk7t27r+Q+hBBCiH9i2LBhrF27FgBra2tiYmLQaDTUqFUL+66fM/63eBp/sUNCZT4igTKf+/HHH9FoNMaxkJ06dcqxk8D69evp168f/fv3Z+nSpS9cXuF/u7z/yNHRkf3792NnZ0fz5s0JCwt7ZfcihBBCvKwePXqwfft2dDodzs7OJCUlce1+pHGnnfA0NTuP/G7iKsUzEijzOQcHB6ZOnYrBYCAzM5NLly4xcOBA9Ho9GzdupE+fPvTp04dly5b96VpdL+ry/iNXV1cOHDgAQIsWLXjy5MmruBUhhBDiHwkICODAgQNotVo8PDxIjwkjIyIEgIyIEN5q3TjHwujCdGQdyjeAVqvFy8uLJ0+e0KVLF7Zu3UqXLl3Yvn073bt35+eff0alUv3p68uUKUPHjh2ZM2fOX77PnTt3aNiwIW5ubhw+fBhHR8e8vhUhhBDiH7ty5QqtW7dGpVLxJDoGbIpQ2tOJG8HXsLS0JCoqCltbW1OXWahJC+UbQK1Ws3LlSgD27NlD//792bx5M1WrVmXlypV/GSbhr7u8/8jX15eDBw/y6NEj2rZtS3Jycp7UL4QQQuRG5cqVOX78OGZmZhRxdsLGkMqN4Gs4ODiQlpZGqVKlyMzMNHWZhZoEyjdEQEAAvr6+pGdksnr7AXxK+XLp0iWOHDnyt6/9uy7vP/L392ffvn0EBwc/N15TCCGEMJXSpUtz8uRJHB0dUavV+Pr6Eh8fj1qtJjo6mipVqqDT6UxdZqElgfINsvLnVbj3n4vX8KWUePs/NG/Rkrfeeusvl/xJT08nMzPzH21bVaNGDXbt2sXp06fp3r27rPklhBAiX/Dy8uLYsWP4+Pjw5MkTmjZtalwJ5caNG7Rq1eq5hdHF6yGB8g3i7lsBjUf27LZ7CToGjfmAEiVK0K5dOyIjI1/4mvj4eICX6vL+o4YNG7Jlyxb27t1L//795VOfEEKIfKFIkSL89ttv1KhRg9OnTzNw4EDjsUOHDvH222+brrhCTALlG8TbyYoKntmDjjMiQujdoSXDhg0jMzOTjh07kpqa+txrngXKf9JC+Uzr1q1Zt24dGzZs4J133pFPfUIIIfIFW1tbdu3aRUBAAL/88guTJk0yzidYvnw506dPN3GFhY8EyjeIWqVk68gGzG5kTeSqieh1WkaPHk3btm0JDg6mb9++6PU5F3lNSEgA/l2gBAgMDOSnn35i2bJlL9xjVQghhDAFCwsLfv31V/r06cPs2bOZMmUKVlZWAHz22Wf88MMPJq6wcJFA+YZRq5R0b9OEPr17AWBpacmPP/5IxYoV2bZtG5MmTcpx/r/t8v6j/v37s2jRIubPn8+0adP+9XWEEEKIvKRWq1m+fDljx45l6tSpTJgwAWdnZyB7t50NGzaYuMLCQwLlG2rx4sXY2dmRlpZG6dKlOXPmDK6ursydO5fvv//eeF5uurz/aOTIkXz55ZdMmzaNr7/+OlfXEkIIIfKKUqlk3rx5fP7553z++ef069cPNzc3IHu3nU2bNpm4wsJBAuUbys7OjhUrVgCgUCjo1KkTkZGRWFhYMHr0aPbu3Qtkd3krlUpsbGxy/Z6TJk1i8uTJTJw4kaVLl+b6ekIIIUReUCgUfPLJJ/znP/9hwYIFBAQEGFsqu3brztwlP8u+36+YBMo3WJcuXWjatCkhISE0bdqUDz74gPT0dPR6PYGBgVy5coX4+Hjs7Oz+dFvGf2rGjBmMHj2ad955hzVr1uTJNYUQQoi8MHr0aH755Rd++eUX6tati7WNLe795rLwgTMtZ++TUPkKydaLb7gnT55QrFgxFAoFYWFhbN++nSFDhgDZ3dx9+/Zl586d3L9/P8/eU6/XM2TIEFatWsWmTZvo1KlTnl1bCCGEyK0dO3bQvXt3KtRtRnTtkcbntw+rTiUfdxNWVnBJC+UbztXVla+//pqMjAx69+7N4MGD+e233zAzMyM+Pp4flv2IlVuJPP1UplQq+eGHH+jSpQvdu3fn4MGDeXZtIYQQIrc6dOjA3r17uXXhJIrYUCB7ub12jWvLaiWviLRQFgAGgwF/f39u3LjB3r17ad26NTdu3KBO3XpYdfoUjacf5d2t2T66EWpV3n2GyMzMpFOnThw7dowDBw5Qr169PLu2EEIIkVsXL16kdUAbVPZuRN0NBoOet956i40bN5q6tAJHWigLAIVCwc6dO1EqlfTu3ZvMzEzKlSvH/lMX0Xhm76xzPTKFC7ce5un7mpubs2nTJmrUqEHbtm25dOlSnl5fCCGEyI1q1apx/NhRzDPi0ZibAbBp0yYWLlxo4soKHgmUBUTJkiWZMGECsbGxjB07FoDqZYrjqkoDspv6G1f35+7du3n6vlZWVuzYsQM/Pz9atWrFjRs38vT6QgghRG6ULVuWEydOUKxYMeNz7777LufOnTNhVQWPdHkXIDqdjqJFixIVFcWNGzcoU6YMu/bsoXOft6nsW5QL586iVqs5f/48lStXztP3fvr0KU2aNCEuLo7jx4/j4+OTp9cXQgghcuPJkyc0aNCA27dvA2BmZkZ0dHSuNv4Q/yUtlAWISqVi69atGAwGOnTogMFgoKyfH9q4CGZ9MYO33noLrVZL1apVOXr0aJ6+t7OzMwcOHMDS0pLmzZsTHh6ep9cXQgghcsPV1ZVz587h6uoKQFZWFuXKlZNJOnlEAmUBU7t2bbp3787t27f55ptvKF68OGq1mjt37rBx40ZGjhyJwWCgSZMmeb57gLu7OwcPHkSr1dKyZUtiYmLy9PpCCCFEbtjb23P58mXUajUAjx8/pmXLliauqmCQQFkArVy5EhsbGyZNmkRycjI+Pj7GJv5Fixbx6aefAtC1a1cWLVqUp+9dvHhxDh48yNOnT2ndujUJCQl5en0hhBAiNzw8PHL87fvtt9+YNm2aCSsqGGQMZQG1adMmunbtSuPGjbGyskKtVrN9+3bj8QULFjBu3DgAJk+ezBdffJGn73/16lUaN26Mv78/+/btw9raOk+vL4QQQvxber2e2rVrExQUREZGBgAHDhygRYsWJq7szSWBsgCrV68ep0+fpn379ty5c+e5GdjLly837qrTv39/VqxYgUKhyLP3P3PmDC1atKBu3brs2LEDjUaTZ9cWQgghcuP06dPUq1cPOzs7EhMTQaHkdNBtapQtkadrNhcWEigLsNjYWNzc3FCr1Wi1WtLT01GpVDnOWbt2Lb179wagRYsW7N2797lzcuPIkSO0adOGgIAANmzYgJmZWZ5dWwghhMiNAQMGsGvXLlLT0rHv+jkaTz8qetmxZUR9CZX/kPy0CjAnJydmzpxJeno6Wp2eU0F3ntuCsVevXmzatAmFQsHBgwepVq2asfk/LzRp0oSNGzeyc+dOBg0ahF6fd1tACiGEELnx5ZdfkpGRQfueA40bgQSFJxIam2riyt48EigLuPfffx/v4iVw7zeXfuvv0OW7k8+FysDAQDZv3oxCoeDq1av4+voSHx+fZzW0a9eO1atXs3btWkaNGiVLNAghhMgXPDw8mDJlCpt/XoqHJgvI3gjk8I5fTVzZm0e6vAuBfacuMXxHhPFxjahd9GjTlFatWuVY0HXbtm106dIFg8GAg4MDV65cwdvbO8/qeDZm8/333+err77K0/GaQgghxL+RkZFBxYoVKVrMm6cZCq6eOgQGPTdv3qRMmTKmLu+NIS2UhUDz2pXxc86eEJMREcLWVcvo3r07RYoUoVmzZnz99dfcunWLjh07snnzZpRKJfHx8ZQpU4bLly/nWR2DBw9mwYIFzJkzJ89nlQshhBD/hkajYcGCBRw+9Bt9O7UCQ3YvXs2aNfN0CFhBJy2UhYRWp+dhbAor/jOXmV/MQK/XU6VKFdzc3Dh69Cjp6emUKlWK9u3b4+DgwPTp0zEYDKhUKnbu3ElAQECe1TJjxgymTJnCggULjPuOCyGEEKbUvn174zJCUVFRAFSrVo0LFy6YuLI3gwTKQujBgwe0atWK27dvY2Njw9KlS7G1tWXnzp3s2rWLsLAwLCwsSE9PN3ZLL1n6A8079cDbySrXM98MBgOTJk1izpw5/PjjjwwePDgvbksIIYT4127fvo2/vz+1a9fm1KlTQPZ6lePHj+frr782cXX5nwTKQspgMDBr1iw+/fRTdDodTZo0Ye3atbi5uXH16lV27tzJzz//TEhICCiUuPebi8bTj/Lu1mwf3ShPQuXIkSNZunQpa9eupXv37nl0Z0IIIcS/M2nSJBYsWEBmZmaO5/fs2ZOnPXUFkQTKQu7+/fu0bduWmzdvYm5uzty5cxk1ahRKZXZgXL58OcMnTsFr+FLja2pG7Wbc232oW7duribW6PV6BgwYwLp169i6dSvt2rXL9f0IIYQQ/1ZSUhKlS5cmJSUFg8FAlSpVOHnyJCqVisePH+Pi4mLqEvMtmZRTyPn4+BAcHMwXX3yBTqdjzJgxVKlShWvXrgHZE2lWfb+AzMfZe4FnRIRwaPsG6tevT+XKlVm8ePG/3q9bqVTy008/0b59e9566y0OHz6cZ/clhBBC/FO2trbMmTOH5ORksrKyOHXqFH379kWn01G2bFlZ9u4vSAulMLp58yZdunTh5s2bKJVKJk6cyNSpU7G0tGTt+g0MGj0RXUIU2qxMBg8eTHx8PNu2bUOj0dC7d2/eeecdqlev/o/fNyMjgw4dOnD69GkOHjxI7dq1X8HdCSGEEH9Pr9dTrVo1rly5goODA926dePChQtcvHiRhg0bcuzYMVOXmC9JC6UwKlu2LEFBQUybNg2AOXPm4Ofnx4EDB+jVozsrF87BoNehUChYvnw55cuX5+HDh3z44Yfs27ePGjVqUKNGDZYtW0ZKSspLv69Go2HLli1UrlyZgIAArl69+qpuUQghhPhLSqWSZcuWAWBjY8OKFSvYunUrdnZ2HD9+nCmffsa96OTnNgkp7KSFUrzQlStX6N69O7dv38ZgMNCrV6/sdboOH6Z3797GLRTHjBnD/PnzMRgM7Nmzh++//57du3dja2tL3759GT58OJUqVXqp90xISKBZs2aEhYVx/Phx/Pz8XuUtCiGEEH+qevXqXLx4ETs7O4YMGcKkSZPw9CqKa5/ZaDz9qORlz+YR9WTP7/8ngVL8qYyMDKZNm8aXX36JUqnExsaGr7/+GktLS/r27WscSzJw4EB++OEH1Go1AA8fPmTZsmUsW7aMyMhI6tatyzvvvEO3bt2wtLT8y/eMiYmhcePGJCUlcfz4cYoXL/7K71MIIYT4XydPnqRBgwaULFmSyMhIHj58yKb9x5kVZG4859D4xpR0sTFhlfmHBErxt86cOUPv3r158OABer2ehg0b0rFjRz744AMMBgMKhYLAwEBWr16NRqMxvi4rK4vt27ezZMkSDhw4gKOjIwMHDmTYsGGULVv2T98vIiKChg0bolAoOH78OB4eHq/jNoUQQogcvLy8iIiIwMLCgvfff5/xE9+n3LvLpIXyBSRQipeSmprK5MmT+eabb7C0tESr1dK2bVu2bduGSqVCoVDQrFkzNm/ejLW19XOvv3PnDkuXLuWnn34iJiaGJk2a8M4779ClSxfMzc2fO//+/fs0aNAAJycnjhw5grOz8+u4TSGEEMLo888/57PPPsPd3Z20tDSuXr2Kd/ESWLoUIzHinoTJP5BAKf6Rw4cPM3DgQB4/foxer8fZ2ZknT55gYWEBZI852blzJw4ODi98fUZGBps3b2bJkiUcPXoUFxcXBg8ezLBhwyhZsmSOc2/cuEGjRo3w8fHh4MGD2NnZverbE0IIIYzu3LlD6dKlAVCpVHz88cdMnz4dyO5Nkx60/5JAKf6xxMREJkyYwLJly3B0dCQuLg4AOzs7FAoFPj4+7Nu3D1dX17+8zo0bN1iyZAkrV64kPj6eVq1a8c4779ChQwfjeMxLly7RtGlTKleuzJ49e7Cysnrl9yeEEEI8U716dSIjI4mPj8fKyoqYmBgAfv31V7p27Wri6vIPaasV/5idnR0//PADu3btQqPRYGlpiZmZGYmJiaBQEp6YRcPGTXj06NFfXqdcuXIsWLCA8PBwVqxYQWJiIoGBgRQvXpzPPvuMR48eUbVqVXbv3s358+d56623ntsOSwghhHiVunfvTmxsLJmZmcYwCXDgwAETVpX/SAulyJXY2FhGjx7N2rVrsbG1wyZwKhoPPzIeh/B07UfUr1eXcuXKUaxYMeOXt7c3Xl5eLxw7eeXKFZYsWcKqVatITU2lXbt2vPPOO6hUKjp27EiHDh1Yt26dsQVTCCGEeJXu379PyZIl6dKlC1u3bjWucFKhQgWCgoJMXF3+IYFS5Ilff/2VkR9Oxbr7bONzT5aPQhf/mOLFixMTE2PsGgdQKBS4ubk9FzSffe/o6Mjhw4dZunQply5dwtvbm4YNG7Ju3Tr69u3L8uXLjfuNCyGEEK9S7dq1cXV15fTp0zx9+hQAMzMzUlJSMDMzM3F1+YMESpFnwh9H0uKrPaRZupIZeZvHKyegVimxsLDgwIEDVKhQgUePHv3pV2hoKKmpqcbrqdVqPDw8cHJyIikpidDQUHQ6HQaDgRYtW/HdLxsp4Wwts+yEEEK8Ul9//TUff/wxU6dO5aOPPkKpVKLX6zl//vy/2nK4IJJAKfJUllbHtz+tYfr7Y8jMSCc9PR3IDocbNmygS5cuf/pag8FAXFzcnwbOBw8e8OjRI/QGcO8/F42HHxU8bdk6soGESiGEEK9MaGgoxYsX56uvvmLSpEnG5xcuXMioUaNMWFn+IYFSvBKPHj1i8ODBHDx4MMfzY8eOZf78+SgUin98zVOnTtGvXz+iUg0UGfgf4/O/DqhAzbKyo44QQohXp169emg0Go4cOWJ8rk+fPvzyyy+mKyofkWYd8UoUK1aMffv2sWjRIiwsLFAqlSgUCr755hsqVKhASEjIS18rIyODDz/8kIYNG+Lm5sb5I3up4GGbfSwihBZ1qnD16tVXdStCCCEEPXr04MSJEwD4+PgAMtP7jyRQildGqVQycuRIgoKCqF69unFm3PXr1ylXrhzTp08nIyPjL69x5coVatasybx58/jiiy84fvw4Zcv4sXVUA75r5070mkkkJsRTs2ZNtm/f/jpuSwghRCHUtWtXtFotAG+//TYAT6JjOHcrFK1Ob8rS8gUJlOKV8/X15fTp08yaNQuVSgWAXq9n6tSpVKlShWPHjj33Gq1Wy6xZs6hZsyYKhYJz587x4YcfGl+vVilp06A6c+dkzyrPzMykU6dOzJ49GxnFIYQQIq95eXlRpUoVIHvJIBRK3PvNpduKIAK/O1XoQ6UESvFaqFQqPvzwQ65cuWLsKjAYDDx9+pTGjRszZMgQ41IMt2/fplGjRnzyySdMmDCBs2fPUrly5Rded8yYMbRq1QobGxsAJk2axMCBA/+25VMIIYT4p5o3bw5kb/Bh7uSJxtMPgKvhCYTGpv7VSws8CZTitfL39+fWrVuMHDkSgOjoaEqWLMnGjRspU6YMAwYMoEqVKjx58oTjx48za9YsNBrNn15PqVSyYsUKLCws8PPL/oe9evVqmjZtSlRU1Gu5JyGEEIVDo0aNADh+/DjmmYlkRGTPB6jkZY+3U+HeGlgCpXjtzMzMWLRoEYcPH8bCwoJ79+6hNjNHae/Oz6t+wdHRkU2bNlGvXr2Xup6Hhwc//vgjISEhBAQEoNPpuHbtGrVq1eLKlSuv+G6EEEIUFg4ODgDs2bOH9LRUIldNpFHSETaPqFfol68r3HcvTKpJkybExsZStrw/5u0mY9X9K8qM/gG1uYbatWszY8aMl+667tixIyNGjODIkSMMGTKEpKQk9Ho99evXZ9u2ba/4ToQQQhQGzybl/P7779nfG/SYpcUW+jAJEiiFiVlaWrLryO/GcSjp1m6kKa3o0KEDU6dOpWrVqhw/fvylrjV37lxKlCjB+fPnGTt2LGFhYZQuXZouXbowa9YsmawjhBAiV3Q6HZA9B+DZlovx8fEmrCj/kEApTM7byYpKXvYAOOgTePrwFhs3bsTHxwdzc3MaNWrE22+/TWxs7F9ex8rKijVr1nD9+nVUKhVjx47l8uXLtG3blsmTJ9O/f3/jzj1CCCHEP/UsUCqV/41PMl4/mwRKYXJqlZLNI+pxaHxjzs/sSUz0E9q2bcudO3e4cuUK/v7+bNiwgbJly7J69eq/bGmsWrUqs2bNYt68ebRr147Ro0eza9cuhg0bxsaNG2natCmRkZGv8e6EEEIUFM+6vA0GA1lZWQDExMSYsqR8QwKlyBfUKiUlXWxQq5Q4ODiwa9cugoOD8ff3Jzg4mJSUFBwcHOjbty+tWrXizp07f3qtcePG0aJFCwYMGMCnn37KiBEj+OGHH5g0aRIPHz6kVq1aXL58+fXdnBBCiALhWQtltWrVjM/FxcWZqpx8RQKlyLfKly/PtWvX2LZtG87Ozty+fRuNRsPFixepUKECX3zxBZmZmc+9TqlUsnLlSjIyMhg6dCj/+c9/ePvtt5k+fTofffQRLi4u1K9fny1btpjgroQQQrypnnVvN2nSBMheYzk5OdmEFeUfEihFvtexY0ciIyOZNWsWALGxsZiZmfHpp59StWpV496qf+Tp6cmyZcvYtm0bP/74I99//z2DBg3ivffeY8yYMbRt25bAwEBmzpwpk3WEEEK8lCNHjgD/3ctbp9PJ2Pz/J4FSvBGUSiUffvghT58+pV+/fqSkpKDX63nw4AENGzZk6NChz03a6dKlC0OHDuW9994jJCSEH374gX79+jFkyBC6du3Kp59+yscff0y/fv3kF4IQQoi/ZDAYjFsFP378mCJFiqBQKNDr9S/sLStsFAZpnhFvoNDQUHr16sWpU6cAUKvVODg48M0339CrVy8UCgUAKSkpVKtWDRsbG06fPo1KpWLAgAGsW7eODRs2kJWVxcCBA6lcuTJbt27F3d3dlLclhBAin7p48SLVq1cHoFevXjx8+JBHYeE8Tsri/rXzFPX0MHGFpiUtlOKN5O3tzcmTJzl69Cje3t5otVqePn1Knz59aNGiBXfv3gXA2tqaNWvWEBQUxJQpU1CpVKxYsYJu3brRo0cPLCwsOHbsGKGhodSsWZNLly6Z+M6EEELkR6tWrcLOzg6Ae/fuUaq0H+btJuM1fCkDfglCq9ObuELTkkAp3miNGjXiwYMHfP/991hbWwNw+PBhypUrZ5y0U716dWbMmMGcOXM4dOgQarWaVatW0aVLF7p160ZUVBTnzp3Dzc2NBg0asHnzZhPflRBCiPxEq9Wydu1aatWqBcCdO3dQ2rqgtfcC4G5cFqGxqaYs0eQkUIo3nkKhYPjw4URFRTF27FgUCgVZWVl88sknlC5dmhMnTjBx4kSaNGlC//79iY2NRa1Ws3r1ajp06MBbb73F1atXOXbsGO3bt+ett95ixowZMllHCCEEAAcOHCAqKsoYKJ8+fcrGFd+TERECQCUve7ydrExZoslJoBQFhpWVFQsWLODhw4cEBAQA2WMtGzZsSPfu3fn2229JTU1l2LBhxm2z1q5dS5s2bejSpQsnTpxg3bp1TJ06lSlTptCnTx/S0tJMfFdCCCFMbdWqVZQrVw5PT0/jLjmpKclErprIvGb2bB5Rr9Dv5y2TckSB9fvvv9O/f39u374NgEajoU+fPixfvpwff/yRwYMHA5CZmclbb73FwYMH2blzJ82bN+fXX39lwIABVKhQgW3btuHhUbgHWwshRGGVlJSEm5sbU6ZMwcLCggkTJmAwGFAqlXh5efHw4UPjRNDCrHDHaVGg1alTh1u3bvHzzz9jb29PRkYGy5cvx9ramlGjRnHzVgj3opNRqtTGbRk7dOjA4cOH6datG8ePHyc8PJyaNWty8eJFU9+OEEIIE9i0aRNpaWn07t07x/a/ZmZmDBw4UMLk/5MWSlEopKamMnPmTGbNmoVerweFEq9B81G7lqKSV3Z3hTYrk44dO3Ly5En27NlDo0aNiIiIoHPnzly7do2ff/6Zrl27mvpWhBBCvEbNmzfHYDBQt25dZs6cCWQvVafVarl58yZlypQxcYX5g7RQikLBysqKGTNmEBoaSufOnVE7uKN2LQXA1fAEHsamYGFhwbZt26hbty5t27bl5MmTeHp6cvToUTp27Ei3bt2YPn26TNYRQohCIiwsjMOHD1OsWDFmzpxJjRo1ALC3t6d69eoSJv9AAqUoVLy8vNiyZQvHdm/GEPMAgIyIECoUd2fjxo1YWlqyfft2atasSUBAAKdPn8bS0pK1a9cyffp0PvvsM3r16iWTdYQQohBYvXo1arWaX375hREjRnDv3j0A4uLi6Nu3r4mry1+ky1sUWllaHd8sX8Pkd4eSlZkBQKlSpdi8eTOlSpWiTZs2XLlyhQMHDhiXiti4cSP9+/fH39+fbdu24enpacpbEEII8YoYDAZ8fX15+PAhHTp0oE6dOnz00UcYDAYUCgURERGyu9ofSKAUhV5aWhqDBw9m3bp1xuc6dOjAnDlzGDJkCNeuXePgwYPGro6LFy/SsWNHDAYD27ZtMz4vhBCi4NixYwcdO3akbNmy7Ny5kypVquDt7c3169epU6cOp0+fNnWJ+Yp0eYtC71mX9rVr14zLA+3YsYPy5ctTpUoVypQpQ8uWLY0zvatVq8a5c+fw8vKiUaNGbNiwwZTlCyGEyGNPnz5lwIABqFQqDh06xPTp07GwsMDF1Q21oyf9Bww0dYn5jgRKIf6fv78/ERERTJ8+HaVSiV6vZ9GiRQQFBWFvb0/Lli25cuUKAB4eHhw9epROnTrRo0cPpk6dKpN1hBCiAEhLS6NDhw7Ex8fTt29fHjx4wM8//8xHkz/mtk8nvIYvZWdm2UK/d/f/ki5vIV4gLCyMVq1acePGDeNzarUaS0tLTpw4QaVKlYDsMTZffPEFU6ZMoXv37vz0009YWRXu7beEEOJNpdPp6N69O7t27SIjI4OzZ88yYsQIYmNjeZyix23wIuO5h8Y3pqSLjQmrzV+khVKIFyhatCjBwcHMnz8flUoFgFarJSkpiWrVqrFy5Uogex/xTz75hI0bN7Jz504aNWpEeHi4KUsXQgjxLxgMBsaPH8/WrVupXbs25cqV49SpU1y4cIH79++THv0IVUL273fZu/t50kIpxN+4desW3bt35+rVqzmeb9S4CR9/uYBmNSuiVim5dOkSHTt2RKfTsW3bNmrWrGmiioUQQvxT8+bNY8KECcybN4+PP/6Ydu3asXHjRgBUKhUlS5bkzLnzxGUq8XayKvR7d/8v+WkI8TfKlCnDhQsXmDZtGgqFIrvFUqEkpHhHhm0Lo9qkNYSGhVO1alXOnj2Lt7c3jRo1Yv369aYuXQghxEvYsGEDEyZM4MMPP0SlUpGWlmYMk46OjtjZ2bF3714c7e0o6WIjYfIF5CcixEtQq9V8+umnnD17Fl9fX8ydPNF4+gGQaOZI+ZoNmTJlCtbW1hw5coTAwEB69uzJZ599lr3VoxBCiHzp+PHj9OvXj969e1O2bFnGjx9v3J+7WLFiJCQk8Ouvv1KyZEkTV5q/SZe3EP9QWloaH3z4ERvji6Px9CMjIoTIVRNRKrK34/r8888ZOnQoc+fO5eOPP6Zr166sXLlSJusIIUQ+c+PGDerXr0+5cuWwsbFh//79QPb4eFtbWxITE1mwYAFjx441caX5nwRKIf6lvfv28/Z7H/Lk3nXjTjvPFCtWjHnz5qFUKunXrx9ly5Zl27ZtFC1a1ETVCiGE+KPIyEjq1KlDVlYWiYmJWFhYkJKSYtxa18zMjD59+rB8+XJji6X4cxIohciFuLg4Ro8ezZo1a1AoFBgMBmxtbUlKSgKy17YcP348U6dOJSsri23bthm3cRRCCGEaycnJ1KlTh9u3b5OZmUmjRo34/fffUalUGAwGDAYDVapU4ciRI1hYWJi63DeCBEoh8sD69et55513SEpKQqfT4e7ujrm5OaGhoQDUqFGDrKwsbt26xfLly+nVq5eJKxZCiMIpPT2dqlWrcvPmTTw8PKhXrx6bNm2ic+fObN26FQAXFxcuX76Mp6enaYt9g8ikHCHyQI8ePbh27RotWrQAsrtSIiIieP/99ylRogTnz5/nypUrODk50bt3b6ZMmSKTdYQQ4jW7du0a3t7e3Lx5k7Zt21KuXDm2bt3Kf/7zH5ydnYHsJYJ27NghYfIfkkApRB7x8vJiz549LFq0CHNzc7RaLXPmzKFhw4Zs2rSJ4sWLExERgUKhYMaMGXTu3JmUlBRTly2EEAVeVlYWM2bMoEqVKkRHR/POO+8QEhLC5cuX2b9/P28PHcbq7QdAoWThwoXUrl3b1CW/caTLW4hXICQkhJ49e3Lp0iUAvL29OXbsGJcuXWLMmDE8evQIAGdnZ06eOo2Zo4cslCuEEK/AxYsXGTx4MFevXsVgMNCrVy927tyJt7c327dvJzziMX1WXkZZpATqxAhufjtEfhf/C/ITE+IV8PPz4+zZs8bF0ENDQ/H19SU5OZnQ0FA2bNhAkSJFeBobR9OZu2g27yiB351Cq5NucCGEyAvp6el89NFH1KpVi6SkJBQKBTVr1mTdunU0aNCAtm3bUqVKFZp17I6ySAkAtHaehMammrbwN5S0UArxip0/f54uXboQFhYGwFtvvcWaNWswNzdn2vzv+elJMeO5h8Y3pqSLjalKFUKIAuHkyZMMGTKE+/fvM3ToUFasWIGtrS2RkZF4eXkRHh5uPLd4CR9KDFvIg0QDlbzs2TyinrRQ/gsSKIV4DdLS0hgzZgzLli0DwM3NjWPHjlGylC9tFxwiJCaDjIgQqj09xM4d22XNMyGE+BeSk5OZPHkyCxcupFatWsyYMYNu3boZV+D4o9q1a7N8+XLKly+PVqcnNDZVhh7lggRKIV6j/fv3ExgYSEpKCgqFgsWLF/P20GGcuX6P5rUqkZGeRuXKlTl79izm5uamLlcIId4YBw8eZOjQoURFRfHee++Rnp7Ot99+myNIKhQKWrduzeLFi/Hx8TFhtQWPBEohXrP4+Hi6dOnCkSNHAGjRogXbtm0jNjaWMmXKkJqaioeHB0FBQcZlLIQQQrxYfHw8EydO5Mcff6R06dJYWlpyNegaagd3tPGRYNCjVCrp2rUrc+bMwdvb29QlF0gSKIUwkaVLlzJixAj0ej329vYcPXoUBwcHKlasSFJSEtbW1pw7d45y5cqZulQhhMiXNm7cyLBhw0hKSjKu7WttY4t158/QePqR8TiEloYrzPxihmx9+4rJQAEhTGTYsGE8ePAAb29vEhISqFKlCqtXr+bChQvY2dmRkpJCpUqV2Ldvn6lLFUKIfEOv17N9+3Z8fHzo1q0bcXFxqFQq9Ho9er2eNJU1Gk8/ADQefkydu1DC5GsggVIIEypWrBgPHjxg1KhRAHz88cf06NGD/fv3Y2dnh1arJSAggMWLF5u40sJJq9NzLzpZlnMSwsRSU1NZt24drVq1wsrKik6dOvHgwQPj8YyMDAA0Gg2dWzSgrKslAJW87PF2sjJFyYWOdHkLkU+cOnWKFi1akJaWhoWFBYsWLWLcuHEkJSVhMBgYM2YMCxYskBngr0FWVhY7du3m4yOxpFm6oooPw/nST1iYm2NhYYGFhQWWlpZYWVlhZWWFRqPB3NwctVqNmZmZ8evZc+bm5pibmxufMzc3R2VmRoLWDC97DZYWGtRqNSqVCqVS+cL/fdnnMrVaolJ0FHeyztPZqjILVrwumZmZXL16lfPnz3P8+HGOHDlCRETEn56vUCioXbs2X331FQ0bNkShUMh/ryYggVKIfCQjI4MmTZrw+++/A9lrVu7du5eMjAxja+WWLVuwsLAwcaUFg16v5+HDh5w/f54dO3Zw/PhxIiIiyMzMRO3oidfwpcZzw5cMQxv353/U/hGFEvd+c7PHeEWEELlqIhjyoBX0b66rUChQKpXGL5VKZQzB5v8flp8FZWtra2xsbLCxscFcY8EVt5YkqBzwstDyn47FKeNXGisrK/mAI3JFq9Vy/fp1zp07x/nz5zl//jxXrlwhKysrx3kajcbYCvmMvb097733HmPGjMHJyel1li1eQG3qAoQQ/6XRaDh9+jTffPMN48aNY9OmTbi5uaHT6TAzM2Pv3r3UqFGDw4cP4+LiYupy3xgGg4GoqCiuXbtGUFAQp06d4uzZs4SFhRkH8j+jUqnw8PCgVu3axNnAw+TsbrNL92+QmpxEfHw8cXFxxMfHExsbS1xcHLGxsURERPDo0SOioqKIjY0lOTmZ9PR0srKy0Ol0Od5H7eD+3zFenn7Zs1HzIKz+3XUNBgM6ne659fj+9rqOnngN7wZAeLqa2s3bPVevQqEwBlSNRoONjQ3Ozs54eXnh4+ND+fLl8fX1xdXVFQcHB+zt7bG2sSU8IUNakQoJnU5HSEiIMTieO3eOy5cvk5aWBkDx4sUxNzc3fkixsbUjXW2DNj4yR5isVq0aX3zxBa1bt5YPNPmItFAKkU/duXOHOnXq8PTpU2OLko2NDfHx8bi6unLkyBGZAf4CCQkJBAcHG8PjpUuXCAoKIjEx8YXnW1lZ4e/vT8eOHenduzclS5YEslsvI59Ec+rKLeLD7nDv7h0ePnzIw4cPiYqKIj4+nuTkZDIzM58LpX/rDy2Juuh7qA9/g42VJTY2NlhZWRm71TUaTY7udLVajUKhICsri6ysLDIzM3N8n5ml5W6pLmRYu2OWGIH9uWVoMzNynJuZmZnj+2eB92XrzbMW1RdcU6XMDqXPAqmjoyNFihTBycmJIkWK4ObmhpeXF97e3pQoUQJvb29sbGyMoUK6OfMPg8HAvXv3crQ8XrhwgeTkZABKly5NjRo18Pb2JiwsjAMHDvDkyRPUajVarRaFUoVH/68xc/clIyKE2PWT6dmjO1999RXu7u4mvjvxIhIohcjHtFotXbt2Zdu2bUB2K5CrqytRUVFYWFiwY8cOWrRoYeIqTSM9PZ2bN28SFBTEtWvXjAHy0aNHwH+7d/83LBUpUsTYWmZmZkZkZCRhYWHExMSQmJhIamoqWVlZ/ygkKpVKLC0tsbOzw8XFBS8vL4oWLYqLiwtOTk44Ozvj7Oyc43tbO3siEjPzPPz8m1Cl1+uNQTMjI+O57zMyMkhLzyA8IQM7VSa6rKznzktNTSUpKYmEhATi4uKIjIzkyZMnxMfHk5SURFpaGpmZmcbWWpWDR94OKVAo8RjwNebupdFG3UW39yscHezx8PCgePHilCtXDj8/P0qWLImbmxuOjo6YmZn9+/cTRgaDgUePHhlbHZ8FyPj4eACKFi2Kr68vbm5uqNVq4uLiCA4OJiIi4rmu7Wf+d8jJwXGN8HW1fR23I/4lCZRCvAHWrVtH3759jeHI29ub0NBQFAoF33//PcOGDTNxha+OTqfj7t27zwXHkJAQnv36sra2Rm8ArYUDWXGPnxs3CPCyv+qUSiVmZmbGgPis27ZkyZKUKlUKLy+vHOHQyckJS0vLvL/xAk6r0xP43SmuhidQycue9W/XJPThAy5dusSNGzcICQkhNDTUGEpTUlKMgfRF/u2YV5VKhZWVFfb29ri6uuLu7o67u7uxJdTd3R17B0cyzGzxL+GOi7MTanXhHi0WHh7O4cOHOXHihPH/r6SkJABji7pOpyMzMxOtVvvS1zUzM8PX15d69eoR+FZXvrtjTVBEouyv/YaQQCnEGyI0NJQGDRoYW+DcPTyJSQdtfCQTxo9j9uzZKJVv7i9cg8FAWFhYjtAYFBTEjRs3jOOnzMzMUKlU6HS6nC0bf9Elq1QqUavVWFhYYGtri5OTE+7u7pQoUYJy5cpRvnx5Y6uVra2tjMl6jXLbRZ2amsrt27e5evUq12/cZHt6GVI0zijjHpGx8wuSkxKN41j/9Z+6P+ma12g02Nra4uzsjIuLC66urri5uRm7552dnSlSpAiurq64uLjg4uKS77dTTU9PJ/xxJFfuhqNPfEJ0VCR3794lODiYe/fuERkZaVx14u+oVCocHBywsrIiMTGRhISE586xt7enSZMmNG7cmEaNGlG5cuUcYV2GMLxZJFAK8QbJyspi2LBhrFj583//yD0OIfLnibRv15Z169ZhbW1t6jL/1LM/EFaGNI4fPcJvv/3GlStXePDgATExMf+oNeMZpVKJo3cZbHrOMT73Q+ei1ClfMsf4OlHw/V0AMRgMREdHc/v2bW7evMmtW7e4ffs2Dx8+JDo6msTERNLS0tBqtcbQ9Cpm+yuUKswcPdAnPjGOG322vNQfl5Z61tr37IPUs6Wl/vexQqlCa+mAlS4VM7XK+CHq2Uz+rP8fopCWlkZaWhqpqamkpqaSnJxMSkoKSUlJ2S3AWdqXHitrYWGBl5cXJUqUoHTp0pQqVQpvb2+KFvPmxOWb/LLkG65fC8rRomxtbU2jRo1o164djRo1wt/f/43+ECxykkApxBto6dqtzLz63/FfUctHkRnziIoVK7J79248PT1NWN3zHj9+zOh3x3DGviFq11J/+cdKqVS+cPyiQqHAYDBgbm5O9erVCQwM5K233sLHx+e57lPpHhN5JS09g/bfHuFunBY3s3Tqp/7O4/AwoqKiePLkCQkJCaSkpBhbQp/t1vKn8nqCUx5eL9fhWaHEvf9cNB7ZtUSvmUQZv9IMGjSIjh07Urp0afmAV4BJoBTiDaTV6Wn3zWFuRacb/4iYqVUYDAaKFCnC3r17qVy5sklrvH//PnPmzGH16tUkJiY+98fK9ug8UqMe8OTJE+PMz2eetcqkpKQAUKFCBdq1a0dAQAD16tV7YdehdI+JVyU3/21lZGQQHh5uHL5x5X4kp51aGo/bH1+ANi7C2Ir4x1n4Op0OrVZrDKkGg+G57uaXDYEKhcK4tNOzVsE/LoqvVCpRqtRYdf4UlUtJDDEP4MBcMOiNIfDZh7oXjUs2GAxg64qiw1Tjc7+Nb0QpF5lIU1hIoBTiDaXV6bkblcCUcSP4dcN6gByLVf/666+0a9futdVjMBi4dOkSq1atYuXKlcTFxRmP2dnZUax4CRJrD0NZpESOlhSNRoOrqyvm5uZERkaSkpKCk5MTrVq1IiAggFatWuHh4fHa7kOIVymvW9NTUtMI/P4Ut6LTqeBhy6/DaqMxN/vXXcm5Cc/SU1C4SaAUogBYu3Ytffr0+e+4L7UanU7HggULePfdd19ZN1NWVhZHjx5l06ZNrF+/PkeIfFErhrnGAm//6vgUscHcTE1ISAi3b99GqVRSu3ZtAgICCAgIoHr16qhUqldSsxCmltet6fmpdT4/1SJeLwmUQhQQd+/epWbNmsZQ96x7atSoUSxYsCDPljpJTExk7969bNmyha1bt5Kenv7C89RqNUWLFqVatWpUq1aNrKwszp07x+HDh0lLS8PT09MYIJs3by5bpwkhxBtMAqUQBUh6ejrt27fnt99+Mz6nUCho3bo169evx87O7qWv9ceWhidRkSxbtoxffvmF27dvv/B8Gxsb6tSpQ+vWrWnWrBmhoaHs37+fvXv3cv/+fczNzWnYsCGtW7cmICCAChUqyAB9IYQoICRQClEALVq0iNGjRxsfm5ubU7p0aXbt2kXx4sX/9vVanZ7mX+7hYTJkRt7m8coJz80cVSgUlClThunTpxMYGMi1a9fYu3cve/fu5eTJk2RlZVGqVCljK2STJk2wsbHJ83sVQghhehIohSigbty4QfXq1UlLSwOyd7Cwt7dnx44d1KpV64Wv0ev1zJs3jxnfLMWh73zj83+cOerv78+kSZNo2bIlR44cYe/evezbt4/IyEisrKxo1qwZAQEBtG7dGl9f31d/o0IIIUxOAqUQBVhaWhr169fn0qVLQPZOM0qlkl9++YWuXbsaz0tMTGT06NGsXbs2e3FxhRKP/l9j7lGajIgQ0rZ/Tr++fWjZsiUXL15k7969nD17FoPBQMWKFY0BskGDBmg0GlPdrhBCCBORQClEITBlyhRmzJgB/HeyzqxZswgICGDUqFGcOnXqudcoVWqqNmxJg6rliAh7xMGDB4mLi8PBwYGWLVsaQ6SXl9frvh0hhBD5jARKIQqJM2fOUL9+/Rxbob2Is7Mz5cuXJyYmhhs3bqBQKKhZs6ZxLGTNmjXzbMa4EEKIgkECpRCFRGpqKuPGjWPp0qXPHVMoFLi7uxMXF0d6ejpubm7GANmiRQuKFCligoqFEEK8KSRQClHAXb9+ndGjR3P48OHnDyqUqB3c0cZHUqtmDQIDA2ndujWVKlX61zttCCGEKHyk30qIAmrt2rV88MEHhIWFvfC4nb0DVp0+RePpR0ZECLe2f069evWoUqXK6y1UCCHEG0+aIIQoQNLT0xk2bBgWFhb07t37uTBZtmxZ5s6dy61bt7h4OxSNpx8AGk8/UhSWNG3alF9++cUUpQshhHiDSQulEG84rU7PvlMXGDukL3dvhzx33MnJiYkTJzJu3DgsLCxyvK6Slz1XwxNQxIWijY8Eg55+/fpx8+ZNPv/8c9nJRgghxEuRMZRCvMG+/c9Cvrqkw8zNl4yIECJXTTTuaFO9enWWLVv2l13Yf9xe8ZOPJ/PVV18Zj3Xq1Il169blCKFCCCHEi0igFOINk5WVxYcffsi3334Ltq54Df/vrO3wJcNoVrMCX375JVWrVv3H1z537hx16tRBr88OpaVKleL06dO4uLjkWf1CCCEKHgmUQrwhQkNDGTVqFLt27cL4z1ahxHPgPMzcfLFIjWJF7wrUqf3ibRVfVkpKCr6+vkRGRgJgaWnJuXPn8Pf3z+0tCCGEKKBkUo4Q+dzevXspU6YMxYsXZ+fOnRgMBhQKBc7OzmDQU+7RLr5uase1eQNzHSYBrK2tiYiIoHfv3kD29o0VKlRgy5Ytub62EEKIgkkCpRD5kFarZerUqdjZ2dGmTRtCQrIn2yiVStzc3DAYDPj7+3PkyBEOHtjPW60aolbl3T9nhULB6tWr2bx5s/G5wMBARo8enWfvIYQQouCQLm8h8pHIyEgGDRrE/v37jeMYITvgubq6EhUVRd26dfn8889p1qzZa5mFHRYWRtmyZUlJSQGylx4KDg6Whc+FEEIYyV8EIfKBvXv3UqJECTw8PNi7d2+OMOnk5ITBYMDb25s9e/Zw8uRJmjdv/tqW9ClatCixsbHUr18fgJs3b2JpaUl0dPRreX8hhBD5nwRKIUxAq9Nz50kSY94bh5WVFW3atOHhw4eYmZkZg6KNjQ0A3t7ebN++nTNnzhAQEGCStSHNzc05ceIEs2fPBiAzMxNXV1c2bdr02msRQgiR/0iXtxCvWZZWR7VJa0gydzKuHenm6kJcXByZmZloNBoyMjKoUKEC06ZNo3Pnzvmqe/ncuXPUq1cPrVYLCiXtew5ky6of8nQMpxBCiDeL/AUQ4jW6evUqriXLk2TuBGRveehcoixRUVHodDoASpQowbp167hy5QqBgYH5KkwC1KxZk4iICIp5F8e931yCigdScvhi0tIzTF2aEEIIE8lff6mEKKAyMjIYOHAglStXJj7sDoq40OznI0KIfXgLyA6Sq1atIjg4mB49euS7IPlHLi4u/HbminEvcKWLDw5Ffbl27ZqJKxNCCGEK+fcvlhAFxG+//YabmxsrV65EqVRS0qcED5aOJnzJMCJXTcTL04Ply5dz8+ZN+vbti0qlMnXJL8XHxZZKXvZAdjDOjI2gYsWKTJs2zcSVCSGEeN1kDKUQr0hkZCQjR440LghuaWlJWlqa8bibmxvTp09n4MCBmJubm6rMXHm2F3hC+F3q1qlNRkZ2t3elSpW4dOlSvm5lFUIIkXckUAqRx3Q6Hd9//z3vv/++MUAqFArjdomOjo58/vnnvP3222g0GlOWmqdiY2OpU6cOt2/fBsDCwoLr16/j4+Nj4sqEEEK8atJ8IEQeOn/+PLVr12b06NE5WiMNBgPW1tZ8/fXXhIeHM2rUqAIVJiF7vcwbN24wYMAAANLT0ylZsiSLFi0ycWVCCCFeNWmhFCIPxMfH88knn7Bo0SKUSmWOhck1Gg2ffPIJ48aNw9ra2oRVvj4rVqxg0KBBxsdNmzblt99+M8kamkIIIV49CZRC5ILBYGDt2rWMHz+e2NhYsrKyjMdUKhUTJ07k448/xtbW1oRVmsbVq1epWbMmmZmZANjZ2XHjxg08PT1NXJkQQoi8Jl3eQvxLt27dokWLFvTp04enT5/mCJPDhg3j6dOnfPnll4UyTEL2xJwnT55QokQJABITEylatCgrVqwwaV1CCCHyngRKIf6htLQ0pkyZQqXKVTh74wEolNm7xgCdO3cmJiaGJUuWYG9vb9pC8wF7e3vu3r1L586dgewW3UGDBtGhQwfTFiaEECJPSZe3EP/A7t27GTVqFA8ehuLeby4aTz8yIkKwPv09x44clu7cvzBv3jwmTJhgfFykSBFu3LhBkSJFTFiVEEKIvCAtlEK8hEePHhEYGEi7du14+PAhagd34y4xGk8/9p+8IGHyb4wfP54TJ04YJ+bExMTg5u7Bop9/RavT/82rhRBC5GcSKIX4C1lZWXz99deULl2abdu2Adndttr4SFTxYQBU8rLH28nKlGW+MerXr09kZCTOzs6gUOLaZzZzblhRY/I6CZVCCPEGky5vIf7EyZMnGThwIHfu3Hnu2KhRo1jwzbeExqbi7WSFWiWfzf4JnU5HnZYdia490vicT/DPHNq2TpYWEkKIN5D8FRTif8TExNCzZ08aNGhgDJPPtkZUKBQsW7aMhQsXolYpKeliI2HyX1CpVJw+sAMHXQKQvRf4kZ0bKV26tHGZISGEEG8OaaEU4v/p9XoWLVrExIkTjaGmaNGiREZGotVqUavV7N69m5YtW5q40oJDq9OzeNWvvDekDwa9DgBbW1tu376Nm5ubiasTQgjxsiRQCgFcuHCB9u3bExkZCYCXlxfly5fnwIEDKBQKLC0tOXjwIHXr1jVxpQXTtWvXqFWrlnG7SpVKxe+//06NGjVMXJkQQoiXIX11olBLSkqiQYMG1KhRg8jISOzt7Vm8eDHm5uYcOHAAMzMzHB0dOXHihITJV6hChQo8evQIb29vIHuMZc2aNfn5559NXJkQQoiXIS2UotDR6vQ8jE1hzmcfsvT77zAYDGg0Gr788ku8vLzo27cvmZmZ2NnZYWVlxW+//Ub58uVNXXahkJmZSfv27Tlw4IDxuXHjxvH111/LZB0hhMjHpIVSFCpanZ4283+j+bxjbEvxRaFU8e6775KcnMylS5fo3r07BoMBV1dXHBwcOH78uITJ18jc3Jx9+/bx0UcfGZ+bP38+TZs2NXaHCyGEyH+khVIUKtfDntJ20e/Gx/verYctadSvX58HDx5QrFgxtFot1tbWHDx4kOLFi5uw2sJtw4YN9OzZk2e/oooVK8bp06fx8vIycWVCCCH+l7RQikJDp9PRoWldMiJCgOwFyS+dOEiJEiV48OABXbp0ISMjA0dHR44dOyZh0sS6d+/OhQsXsLLKXjT+0aNH+Pr6cvbsWRNXJoQQ4n9JoBSFgsFgoGfPnty7c5us3bM4+F5D7M4spVeP7iiVSubOncuRI0fw8vLi6NGjeHh4mLpkAVStWpWQkBCKFSsGQHp6OrVr12b16tUmrkwIIcQfSaAUhcIXX3zBxo0bUSgUbNm8iZZ1KrP6l1X4+fnx66+/Mm3aNMqWLcuhQ4coUqSIqcsVf+Dl5cWNGzdo3ry58bm+/foz4oPPyMzSmrAyIYQQz8gYSlHg/fLLL/Tr1w+AHj16sHnzZrKysnjnnXfo0qULnTt3pk6dOmzfvh0bGxsTVyv+jF6v5/3332fe/AW495uLxtMPTUoUp6e/hZODvanLE0KIQk0CpSjQDhw4QOvWrTEYDDg4OBAfH4+FhYUxVHbr1o0WLVqwceNGLC0tTV2ueAlzvl/Joof/bUVW7v6cg1vWULJkSRNWJYQQhZt0eYsC6+LFi3Tu3Nn4OD4+nnLlyhEWFkZiYiKBgYF06NCBLVu2SJh8g4wb2g8fu+xfXRkRIdwPOkelSpU4fPiwiSsTQojCSwKlKJDu379PmzZtyMzMNC478+677xIcHMz27dvp3bs3vXr1Yt26dZibm5u4WvFPqFVKDnzQmuWBxYldPxkMelJSUmjWrBmLFi0ydXlCCFEoSZe3KHBiYmKoV68e9+/fR6vVolQq2bt3Ly1btmTRokWMHj2a4cOHs3jxYpRK+Uz1JgsLC8PX15eMjAzjc0OGDOG7777DzMzMhJUJIUThIoFSFCipqak0aNCAS5cuAaBQKAgJCcHX15fZs2czadIk2cqvgLl79y7ly5cnMzPT+Fzt2rXZtWsXzs7OJqxMCCEKD2meEQWCVqfndmQC9Ro0NIZJyN5tpVSpUnz66adMmjSJKVOmSJgsYEqVKsXhw4dztDafOXMGf39/goODTViZEEIUHhIoxRtPq9MT+N0pWn5zgqiKfUGhRKFQ0KVLF9566y0mTpzI559/zpdffsn06dMlTBZA9erV48cff8zxXFRUFNWqVWPbtm3/196dR0dZHnoc/86ePSQhhCSQIAiBRkAEkS0QAyJqURZBikqRJUDBfcGKvSBFb1XAFisWVESxKriwaEEQ2RURBIksQliDSdhCmJBtklnuHzlMzRWr90byTuD3OWeOM5M3c34vxzP5zTPv8zwGpRIRuXyoUEqdl3OmlKxcJwCOhBZY6zUkKiqKOXPmMG7cOGbOnMmLL77IxIkTDU4qF9Pw4cN56KGHAPwfGioqKujXrx+TJ09GV/eIiFw8KpRS59kqivz7c7vy9uM+e5zXXnuNhx9+mFdeeYV58+YxYcIEg1NKbXjuuefo06cPoaGh/tn7JpOJqVOn0rdvX8rLyw1OKCJyadKkHKnz2rVrxzc7swhr2ISyU8f43ZA7KC8vZ/Hixbz11lsMGTLE6IhSi86ePUunTp3weDycOXOGM2fOYDab8fqgaZuOrPvXBzROTDA6pojIJUWFUuq0tWvXkpGRgclkwmKxUL9+fVq3bs369etZtGgRt912m9ERxQD79++nY8eOdO7cmcOHD7Nvfzbxw2Zgj29O5YkDLBrVka5dOhsdU0TkkqGvvKXO8vl8/tFHn8+H2+0mLi6OTZs28dFHH6lMXsZatGjBokWLWLVqFX379qX7zQOwxzcHwBZ3JRm3DuYf//iHwSlFRC4dKpRSZz377LOcPHkSAKvVSlxcHIcOHWLlypX07t3b4HRitN69ezNjxgymT5/O8EF9CS0/DVRdZ+txnmDcuHEMHz4cr9drcFIRkbpPX3lLnVRSUkJUVBSVlZVYLBYsFgshISGsXLmSjh07Gh1PAoTP52PUqFG89dZbrP5sDQ9P/m++Xr8Sr8eN1WrF7XbTtm1bNm7cSHh4uNFxRUTqLBVKqZMGDBjA4sWL/Y/r1avH+vXradOmjYGpJBC5XC4yMjI4dOgQy5Yto3fv3gQFBXH8+HFMJhM+n4+oqCi++OILWrZsaXRcEZE6SV95S52zZ8+eamUyJCSEzZs3q0zKBTkcDj788ENsNhvjxo3jhRde4Pjx49x5553+YwoLC2ndujXvvfeegUlFROouFUqpc37729/675vNZr766iuNLMl/FBcXx7Jly9i7dy8rV65kyJAhfPzxxyxatIjIyEgA3G43gwcP5pFHHjE4rYhI3aNCKXXKvHnzOHz4sP/x66+/TmpqqoGJpK64+uqreeONN3j33Xe58sorCQ8PZ/bs2ezcuZOrr77af9yMGTPo3LkzlZWVxoUVEaljVCilznC5XIwZM8b/uFWrVgwbNszARFLX3H777UyePJlp06YxevRo1q5dy4cffsjmzZsZPnw4ULWzzpdffkmDBg34/vvvjQ0sIlJHaFKO1BnXXncd32R/j8d5Ap/Xw1dffcW1115rdCypY7xeL4MHD2blypX079+fRYsWsW3bNlJTU3nppZe4//77sdvtlJeXYzab+eCDD+jXr5/RsUVEApoKpdQJu/fspddzn+CIb4Erbz9x377FN9u/NjqW1FElJSV07dqVs2fPEhQURFBQEFu2bMHhcLB+/Xpuv/12ysvLKS4uBpOZIaPvZcHsmVgt+lJHRORC9O4odUK/u0fjiG8BgCOhBaPun2hwIqnLQkNDWbp0KaWlpYSFhbF7927+67/+C4AePXqwfft2UlJSsNrsNBw2nc3RN9DxyUW4PVoEXUTkQlQoJeB98803HNixGVfefgC8pw8zYvCtBqeSui45OZkPP/yQrKws2rdvz/PPP8+GDRsAaNy4MRs3bqTfXaP8H2TOEM59T0zVzjoiIhegQikBb8iQIeDzcnzBI5yefy+/jz9FSHCQ0bHkEtCtWzdefvlltmzZQtOmTRk2bBhOpxOA4OBg3p47iwbWcgBc+ft5+fk/c+edd+JyuYyMLSIScHQNpQS0JUuW0L9/f6Bqv26Ao0ePkpCQYGQsucTcf//9vPTSS9jtdgYNGsQbb7zh/5nb4yU5tT15+7OICA+jrKyMLl26sHjxYqKiogxMLSISODRCKQHL5/MxevRooGoBc4vFQv/+/VUm5Vc3Y8YMMjIyMJvNvPnmm7z//vv+n1ktZrq1bUFoSDBQ9f/itm3b6NatG0ePHjUqsohIQFGhlIA1ffp0Tp8+DUBMTAwul4vx48cbnEouRVarlYULFxIfH094eDiZmZnk5eX5f37VVVdhMpkoKiri5ptvpqSkhO+//57rrruOHTt2GJhcRCQwqFBKQHK5XPzpT3/yPy4pKSE6Opru3bsbmEouZVFRUXz00UcAlJaWcs8993D+iqDU1FSKi4sJCQnhqquu4q9//SslJSWUlpaSlpbGypUrjYwuImI4FUoJSGPGjMHlchEaGkqzZs0oLS0lIyMDk8lkdDS5hLVs2ZKFCxdSUVHBqlWrmD17NoB/e8+MjAzmzZvH+PHj+fTTT7Hb7Xi9Xm6++WbmzZtnZHQREUOpUErAOXXqFG+++SYAFouFmJgYAO1WIrXipptu4rnnngPgwQcf5LvvvqNZs2bY7XZatWpFbm4uK1as4Prrr+frr78mJSUFs9nMyJEjmTx5MprnKCKXIxVKCTh9+vTB5/Nx0003UVRUxN69e4Gq0SOR2vDwww8zdOhQ3G43AwYMwOfz0bJlS4qKimjfvj1z584Fqtay/Pzzz7njjjsAmDp1KsOHD6eystLI+CIitU6FUgLKxk2fk3X4OKFh4cTHxxMXF8e5c+eAqj/eIrXBZDLx2muvkZqayt69e3nsscdITU1l9+7dZGZmsnz5co4dOwZASEgICxYsYObMmZjNZhYsWEDv3r0pKioy+CxERGqP1qGUgOH2eGk6djbm+leQHG5i9wvDcdhthIaGkpubS3Fxsa6hlFqVn5/vH5kcMWIEixcv5siRIyQkJPDoo48yefLkasevWbOG/v37c+7cOZo3b86aNWtITEw0KL2ISO3RCKUEjJwzpZjrXwHA0XM+nB4beXl5tGjRgqSkJJVJqXXx8fGsWrUKs9nM22+/TWFhISUlJQwdOpRXX30Vj8dT7fiMjAx27txJSkoK2dnZtG3bll27dhmUXkSk9qhQSsBIiLD79+uOdJ8lyF1Mo0aNsFqt+rpbDHPdddcxY8YMysvLwWTms63fMnLUaL7//ns++eSTHx3fpEkTvv76a2677TYKCgpo3749q1evNiC5iEjt0VfeEjByc3Np1DgJa72GRFoqOVt4hqeeeooPPviAa6+9ljlz5hgdUS5jfW66mZ0NbsCR0ILkcChc9CRNmySzZMmSCx7v8/l45plnePLJJzGZTLz88suMGTOmdkOLiNQSjVBKwMjLywOfF3dhHgWnT2EymRg9ejQ5OTkaoRTD/X3+uzgSWgBw9Bzs+/40S5cu5d5772XVqlUUFxdXO95kMjFp0iRWrFiB3W5n7Nix3H///VpWSEQuSSqUEjByc3OrPR48eDChoaEUFBSQlJRkUCqRKk3qhxHhLgQg2neOp//4IBaLhfnz53PjjTcSFRVF586d+eMf/8jKlSv9BbNPnz7s2bOHuLg4Zs2aRe/evXG73UaeiojIr85qdACR8/Ly8rBYLP6JDhMmTODo0aOAlgwS41ktZqb3bsgtd/yeQm8pIw4d5Lu9e/j000/58ssv2bhxI+vWreP111/nL3/5C1arlQ4dOpCenk56ejo7d+7k1ltvZfXq1bRs2ZLt27cTERFh9GmJiPwqNEIpASMvL6/aH9jf/OY3KpQSUNK6dcVUfApXeRnTpk0jMzOTnJwcjh07xtixY3n33XfJz89n7969vPjiizRp0oT58+fTp08fEhMTMZlMtGnThoMHD9KocRKfffUtbo/X6NMSEakxFUoJGLm5udWWBtqyZQs5OTlYLBYSEhIMTCZSJTg4mC5dutC0aVP+/ve/ExUVRdu2bf0750DVtZMtW7Zk7NixvPPOO+Tl5fHdd9/x0ksvccUVV3Dy5EkwmQntN5mRi3MY8PIXKpUiUuepUErAyMvLw+l0AhAWFsamTZs4evQoiYmJWK26OkMCQ0ZGBnl5ecTFxfHEE0+QmZnJsmXLyM/Pv+DxJpOJlJQUxowZ4y+Yq7/8xj/BJyvXSc6Z0to8BRGRX50KpQSM7OxsPB6Pf93J84VSX3dLIMnIyMDpdDJq1Cjef/99mjVrht1u5/XXX/9Fv28ymTjwzZf+NVfbJEaSFB1yMSOLiFx0WodSAobdEYQvNIbEekEkN27E1q1bufrqq2nWrBkLFiwwOp4IABUVFURFRTF58mQWLlyIzWajVatWrFu3joMHD2I2/+fP6W63m8jISErLylmxcSu9Ol2N1aLP9iJSt+ldTAKC89w5Yob8N4lj5mK/5Y/YHUGUlZVx8OBBjVBKQLHb7XTr1o1169YxY8YMtmzZwhVXXMGRI0d+0Y4406ZNo7S0lCbJSfTpeo3KpIhcEvROJgFhf+4Z/zVlFWHxFBNEcHAwp06d0hqUEnAyMjLYsGEDXbt25dZbb+W1114jNTW12uScCzlz5gzPPPMMAM8++2xtRBURqRUqlBIQ2jVvTMXxbACCS09SkLOftm3b4vP5NEIpAScjI4OSkhK2bt3Kc889R15eHs2aNWPp0qUcP378J3/vgQceoLKykoiICAYMGFCLiUVELi4VSgkIVouZDmfWkTsnk0Nz/kDusRyaN28OoBFKCTjt2rUjIiKCNWvWkJKSwtixY1m7di1Wq5X58+df8Hd2797tvxb4wQcf1MoFInJJUaGUgPHgA/fjLszDbILS0lLCwsIAcLlcBicTqc5qtdKjRw/Wrl0LwOTJkzGbzSQnJ/PKK6/g9VZfV9Ln85GZmQmA2Wxm7NixtZ5ZRORiUqGUgNG9e3eCg4P9+xyvXLkSgO3btxsZS+SCMjIy+PzzzykvL6d+/fpMmjSJAwcOcOjQIX/RPO/jjz/miy++wGw2M3DgQBo2bGhQahGRi0OFUgKGxWKhT58+/kJ56NAhrFYrmzZtMjiZyI9lZGTgcrnYvHkzAPfeey+NGjUiPDy82uSciooKJkyYAIDX6/XfFxG5lKhQSkD53e9+57/foEED3G43q1atMjCRyIVdddVVxMTEsGbNGgCCgoJ49tlnOXfuHB9++GHVFovArFmzOHbsGA6Hg1atWpGWlmZkbBGRi0KFUgLKjTfe6F8YuqKigvr165Obm8vXX39tcDKR6sxmM9dff321r7cHDx5M+/bt8Xg8zJ8/nxMnTjBlyhTg3yOVP9yvXkTkUqFCKQElIiKC9PR0TCYTTqeTESNGAFV/qMvKygxOJ1JdRkYGW7Zsobi4GKjaVnHWrFn4fD5mzpzJpEmTqKysJDQ0lJCQEO666y6DE4uIXBwqlBJwbr31Vnw+Hz6fj9atWxMfH8/Ro0f5wx/+gHYKlUCSkZGB2+2udp1vly5d6NGjBydOnOC1116jsrISs9nMsGHDiIiIMDCtiMjFo0IpAadv377++7t27SIjI4Pk5GTmz5/PnDlzDEwmUl2LFi2Ij4/3X0d53iuvvAImM/aYRkRFx1BUVMS4ceMMSikicvGpUErAadq0KWHhEVijElj28b/o2rUrOTk5jBkzhvvuu88/q1bEaCaTiYyMjB8Vym3bd9Dw7unEj/4H4QOn0rVbGq1btzYopYjIxadCKQHH7fES//sZJI6ZS2H7EYSEheN2uxkwYAAdO3bk9ttv/4/b24nUpoyMDHbs2EFhYSFQtSj/g09O8+9NT3QSg0eONzChiMjFp0IpASfnTCkVYfEAOBJaMOmZmURGRrJlyxbee+89vF4vgwcPprKy0uCkIlWF0uv1smHDBgBGjRrFiYO7ceXtB8B76hAjB99qZEQRkYtOhVICTlJ0CG0SIwFw5e8nd99OysvL+eSTT4iPj+f9999n8+bNPProowYnFYEmTZrQpEkT1qxZw4svvsg777wDPi/HFzzC6fn3cmeD44SGBBsdU0TkojL5NG1WApDb42Xr3sOkd7iKCle5//k5c+YwevRoZs+ezYQJE3jrrbe48847DUwqAiNHjuSTTz4hLy8Ps9lMWFgYRUVFmM1mDh06RHJystERRUQuKo1QSkCyWsx0vqoZ4/8wDqvVSlhYGABjxoxh8ODBDB06lGHDhjF69Gh27txpcFq53JWXl5OXlwdUba94zTXXEBQUxC233KIyKSKXBY1QSkA7efIkycnJlJeXYzab8fl8WCwWEhISmD9/Pg899BBOp5Nt27YRHR1tdFy5zPh8PqZOnerfDcdsNnPLLbewadMmCgsLWbFiBX369DE2pIhILdAIpQS0Bg0a8MADD2AymYiMjCQtLQ2bzcaZM2e44YYb6NmzJ4WFhdx11114vV6j48plxOfz8eijjzJlyhQGDhwIVC0jNHbsWAoLC0lISKB3794GpxQRqR0qlBLwHn30URwOB4WFhezbt4/169cTHBxMZGQkM2fOJCkpiRUrVvDUU08ZHVUuEx6Ph7FjxzJjxgyef/55/37eMTExrF+/HoD77rvPvy+9iMilTu92EvCio6N58MEHAThx4gSxsbFs3ryZ6Oho6tWrR35+PsHBwUydOpWPPvrI4LRyqausrGTYsGG8+uqrvP7665w4cYLCwkKaNm3KyZMnWbBgAWazmVGjRhkdVUSk1qhQSp3w+OOPY7fbAdiwYQPNmjXjiy++oHnz5pSWltK2bVsABg4cyK5du4yMKpcwl8vFoEGDWLRoEe+++y5paWm88MILmEwm3nzzTTCZOVVu4rpOnYmJiTE6rohIrVGhlDohIiKCzMxMMJmZ8/Zi3B4vsbGxrFmzhvT0dLZu3cqQIUNwu9106NCBbdu2GR1ZLjElJSX07duXlStXsnTpUgYNGsSYMWPweDxMnDiR6zp1JvGeF0gcMxfbzX/E7dE1vSJy+VChlDrjz08/Q8Nh08ltN4oBL3+B2+MlNDSUJUuWcM899/Duu+8ydOhQKioq6NSpE3PnzkWLGMivwel0cuONN7J582ZWrFjBzTffzKeffspnn31GQkIC48ePp13aDVgbNAPgaHHVjk8iIpcLFUqpM864TDjiq/ZHzsp18tshwyktLcVqtTJ37lymTJnCP//5T3r27InH4/GvWXl+j2WR/4/Tp0/Ts2dPdu/ezerVq0lPT8ftdjN8+HAA0tPTSUpKYteX63CfOAhAm8RIkqJDDEwtIlK7tA6l1Bluj5cBL39BVq6Tivxs8t98GHxeWrduzcKFC2nVqhWvvvoqY8eOpWnTpmRnZxMWFkZ0dDRvv/02Xbt2NfoUpI7Jz8+nV69enD59mk8//ZQ2bdoA8MwzzzBp0iTsdjsVFRUAdOzYkVWrV1NQbiIpOgSrRZ/XReTyoUIpdYrb4yXnTCmNo4J55ulpPPfcc5SWVn212KBBA2bNmkVoaCiDBw/2T+Jp3rw527dvZ8qUKTzxxBNYLBYjT0HqiCNHjtCrVy9cLherV68mJSUFgH379tGqVSt8Ph8mkwmfz8fw4cOZO3cuNpvN4NQiIsbQR2ipU6wWM01jw7BZLUyePJmSkhIWL15Mw4YNOXnyJEOGDGHw4MEMGDAAs9lMSUkJLpeLxx9/nClTptCzZ0++//57o09DAty+fftIS0vD5/OxceNGUlJS/AuZt2zZEp/PR1RUFD6fjyeeeIJ58+apTIrIZU2FUuq8fv36kZ+fz549e2jbti1lZWX885//5OzZs5jNZr799lv27t3LmjVrOHDgAG3btmXJkiVGx5YAtXPnTrp3705ERAQbN26kSZMmLF++nPr16zN9+nQAQkNDOXv2LLNmzeLpp5/GZDIZnFpExFgqlHLJaNWqFd988w0FBQXcdtttmEwm//Vti5cs5b///hrbtu+ge/fu9O/fn/Hjx1NWVmZwagkkW7ZsIT09nUaNGrF+/XrMZjOdOnXilltuwel0EhYWBlStR7lw4ULuvfdegxOLiAQGFUq55ERHR7NkyRJKSkqYOHEijqBgGt49ne+uvIN2j75F9sFD3HXXXbz66qt07NiR3bt3Gx1ZAsC6devo1asXqamprF69mqeffprExER/yZxw3/2U2yKw2R2sWrWKQYMGGR1ZRCRgaFKOXPIOnCii1183+h/nzsnEXZgHgM1mw+v1cvfddzN16lQaN25sVEwx0PLlyxk4cCBpaWlkZmaSmZlJYWEhsbGxDBo0iCVLl+Ht9RCO+BY0i7Kx8uFemsUtIvIDekeUS16T+mG0SYwEIDkcYhz//gxVWVkJwPz580lKSqJZs2ZkZmbyzjvvcPz4cUPySu1677336NevHz169KCgoIBBgwbhdDqpX78+p06dYvbs2Zws9frXQD1YWKlFy0VE/heNUMpl4fxyQ+fXB9yxYwd33nkne/furXacw+GgYcOGHD16FICWLVty/fXXc/3115Oenk5sbKwR8eUimT9/PiNHjiQuLo78/PwLHtOuXTvmzH2FP39ZRlaukzaJkXw4rotGKEVEfkCFUi5rR44c4fe//z0bNmyo9nznzp0ZN24cmzZtYu3atWRnZwNw1VVX+Qtmjx49iI6ONiK21IDP52PXrl08+eSTLFu2zP/8+Zna59eX7NOnD3/7299o3rw58OMPJSIi8m8qlCJAQUEB48aN4/3336+2//ctv+3L5Ol/JzbYxKYN61m7di1r167l8OHDmEwm2rRp4y+Y3bt3p169esadhPyk4uJiPvvsM5YvX87y5csvuBapyWTCZDIxZMgQpk2bxhVXXGFAUhGRukmFUuQHysrKeOSRR5gzZw4er4+Gd0/HkdACU+Ex5g9NpUf3NACOHj3qL5dr167l2LFjmM1m2rVr5y+YaWlphIeHG3xGlyefz8e+fftYsWIFy5cvZ8OGDVRUVND0yuY4PTYKjnwHPi+Af+ekESNGMGnSJJKTk42MLiJSJ6lQilyA2+3mDxOnsMre2f9c7pxMPGfzSUxMpFevXqSlpZGamkqLFi0oLCysVjDz8vKwWCx06NDBXzC7du1KaGiogWd1aSstLWXdunX+UcjDhw/jcDho1aoVDoeDI0dzMPV+FEdCC1x5+zn9zuOY8DF69GgmTpxIUlKS0acgIlJnqVCK/AS3x8uAl78gK9eJufAYh+eO949q/W+RkZH85je/oXXr1qSkpBAeHs6JEyfIyspi/fr1nDx5EpvNRseOHf0Fs3PnzgQHB9fyWV1aDh06xPLly/nXv/7F2rVrcblchIWFYbPZKCkp8S9sD2CNSiBxzFz/4+tLNvDnx+6lUaNGRkQXEbmkqFCK/Ac/nIhRVlrC22+/zdSpU8nLy/MfY7VacbvdANjtdjweDx6Px/84JSWF+Ph4zGYzBQUF7N+/H6fTid1up1OnTv6C2alTJxwOhyHnWVe4XC6WLVvGO++8w6ZNmzh16tQFjzOZTMTGxmKxWPyzty1WGw3ueh57wytp1SCYj+5L1+QaEZFfiQqlyP9DVlYWEydOZNWqVXi9VaOWUVFRpKWlcfLkSbZv305FRQU2m42YmBhsNhvFxcUUFhb6XyMyMhKbzUZRUZH/2A4dOtCnTx969uzJtddei91uN+oUDedyufjuu+9Ys2YNy5cvZ+fOnT9ZIIODg2ndujU9e/akV69ebN++nT/96U+Ul5djMpmw2+2MHz+eBx9+hApbuGZqi4j8ylQoRWqgrKyMv/3tbzz77LOcPXsWqCo3I0aMYMjvhvLp5h18t20TX27+gpycHADi4uJITk4mMjISt9vNyZMnyc7Orvb1LIDZbKZx48a0bt2abmndSb2uB9ekJBMVGUFQUJB/mZu6zufzkZ+fT1ZWFllZWezYsYMtW7Zw5MiRajPuzWazv7w3atSI9PR0unXrRpcuXUhNTcVsNvPVV18xcOBA/yxum83GAw88wMMPP0xcXJwh5ycicjlQoRT5lXz99deMGDGCrKwsMJlpOGw6jvgWhLpO07X0S9wVLvLz8/2306dP4/V6MZlMBAcHY7Va8Xq9VFZW4nK5/v3CP3gtV95+ji94BHxe7HY7DoeD0NBQIiIiqFevHjExMYSHhxMWFvZ/voWGhmI2X9xRu7KyMvbs2eMvjzt37iQrK4uCggKgqjT6fL5qRdJisdCuXTt69OhBly5d6NKlCw0bNqz2uk6nk9tuu43169cDVZchPPDAAzz22GNajF5EpBaoUIr8ysrLyxl+72N8Wf9G/3M/3D/8PIvFgtVqxWKx4PP5cLvd/q0gHQ4HDRo0ICkpidimqexIvLXaa1lKC7Db7VRWVlJeXl7tdR0OB3a73V8OPR4PFRUVPxoBvZCQkJBfXD5/7udOp5ODBw+yd+9ef3ncv38/Xh9Y6zWkfhCY8OF0Oikt/fdWhsHBwXTo0IGbbrqJtLQ02rdv/5OTl3w+Hw899BCzZs3C6/ViNpsZN24cTz31FDExMT97viIi8utQoRS5CH44Qzwp1Mct9r1k79/HwYMHOXbsGPn5+dVKlMPhIDg4GIvF4h+hrKioqBqpM5n962H+cITyvODgYGJjY4mNjcVms+HxeHC5XJSUlOB0OiksLPRPEgIIDQ0lISGBuLg4YmJiqFevHhEREYSGhhIUFITFYqG0tJTi4uJfdPslbyHnFw03mS3EDn222rnYbVYaNmxI27Ztueaaa2jevDmRkZFERET4/3v+ZrPZ/P++L72xkMcnjKK8rOrf8Y477mD27NnavUhExAAqlCIXyc9t1XfmzBmys7PJzs7mwIED/vvZ2dn+6zEBYmJiCAuPwBsSjTP3IEXOqp8FBwcTERGBy+XC6XQCUK9ePUJCQvD5fBQVFVFcXPyT+SwWC2azGY/H4782EarKX0REBNHR0cTGxpKQkEDjxo1JSEgAk5nt+3M49O1Wco/lUFhYWP3r+f/AZDJhi04kfvQ//M+Vvfc4lWdycblcVFZW4na7f7agmswW4u563l9Kmx1azEfLlhIVFfWLcoiIyK9PhVIkwPh8PgoKCqoVzB/ezp075z82KCiIyspK/wikw+HA5XJhs9m44YYbGDlyJF26dOFccQn7cgtwVJ6j+FwRZ8+e5ezZszidTk6fPs2BAwfIycnh9OnTFBcXU1FRUW1UE/jZkdKfYzKZ8GH6xa9xvvBaLJbq9+vFEzbkef9xax7qQdPYsP/Dv7CIiPzaVChF6hCfz+efFX7+tn//fnbt2sWRI0cuOFpotlhpdM9fMdVvgulMDiVLnqK0pBiXy+VfP/OX+N8Lg5+/LtRisRAaGvqj6yrDw8OJiIggPDy82kShkNAwKuwRNI4OITI87IKTiBwOx0/OYv/h5QRtEiP5cFwXLQEkImIwFUqRS8T55Xeys7PJysri888/Z+vWreQXe2gw4iX/cblzMvE6j2O1WnE4HISEhBAZGUlMTAzx8fE0atSIqKioHxW94JBQ/rLdzaGzHlJig1kwrC31IsINWSvz5y4nEBGR2qVCKXKJc3u89H/5c77NLarxiJ6KnIiIXIgKpchlQEVQREQuJhVKEREREakRDVWIiIiISI2oUIqIiIhIjahQioiIiEiNqFCKiIiISI2oUIqIiIhIjahQioiIiEiNqFCKiIiISI2oUIqIiIhIjahQioiIiEiNqFCKiIiISI2oUIqIiIhIjahQioiIiEiNqFCKiIiISI2oUIqIiIhIjahQioiIiEiNqFCKiIiISI2oUIqIiIhIjahQioiIiEiNqFCKiIiISI2oUIqIiIhIjahQioiIiEiNqFCKiIiISI2oUIqIiIhIjahQioiIiEiNqFCKiIiISI2oUIqIiIhIjahQioiIiEiNqFCKiIiISI2oUIqIiIhIjahQioiIiEiNqFCKiIiISI2oUIqIiIhIjahQioiIiEiNqFCKiIiISI2oUIqIiIhIjahQioiIiEiNqFCKiIiISI2oUIqIiIhIjahQioiIiEiNqFCKiIiISI2oUIqIiIhIjahQioiIiEiNqFCKiIiISI2oUIqIiIhIjahQioiIiEiNqFCKiIiISI2oUIqIiIhIjahQioiIiEiN/A+DGaTzNxa7/wAAAABJRU5ErkJggg==",
-      "text/plain": [
-       "<Figure size 640x480 with 1 Axes>"
-      ]
-     },
-     "metadata": {},
-     "output_type": "display_data"
-    }
-   ],
-   "source": [
-    "config = Config(\n",
-    "    device='cuda:1', \n",
-    "    sinkhorn_method=SinkhornMethod.LOG,\n",
-<<<<<<< HEAD
-    "    dtype=torch.float32,\n",
-    "    sinkhorn_threshold=1e-3,\n",
-    "    sinkhorn_iterations=500,\n",
-    "    mu=2,\n",
-    "    iter_count=15,\n",
-=======
-    "    hungarian_method=HungarianMethod.SCIPY,\n",
-    "    device=\"cpu\",\n",
-    "    dtype=torch.float32, \n",
-    "    sinkhorn_cache_size=1,\n",
-    "    mu=2.0,\n",
->>>>>>> be9b9b86
-    "    use_sparse_adjacency=True,\n",
-    "    sinkhorn_cache_size=1,\n",
-    "    frank_wolfe_threshold=0,\n",
-    "    recompute_distance=True,\n",
-    "    hungarian_method=HungarianMethod.DOUBLE_GREEDY,\n",
-    "    )\n",
-    "experiment = Experiment(\n",
-    "    graphs=[\n",
-    "        Graph(GraphKind.NEWMAN_WATTS, {\n",
-<<<<<<< HEAD
-    "            'n': 100,\n",
-    "            'p': 0.001,\n",
-    "            'k': 7,\n",
-=======
-    "            'n': 256,\n",
-    "            'k': 7,\n",
-    "            'p': 0.4,\n",
->>>>>>> be9b9b86
-    "        }),\n",
-    "    ],\n",
-    "    algorithms=[\n",
-    "        Algorithm(config, use_fugal=False),\n",
-    "        Algorithm(config, use_fugal=True),\n",
-    "    ],\n",
-    "    noise_levels=[\n",
-    "        NoiseLevel(0., 0.0, False),\n",
-    "    ],\n",
-    ")\n",
-    "results = experiment.run()\n",
-    "\n",
-    "print(experiment.seed)\n",
-    "#[print(res) for res in results.results[:][0]]\n",
-    "print(results.results)\n",
-    "\n",
-    "folder = \"results\"\n",
-    "if not os.path.exists(folder): os.makedirs(folder)\n",
-    "#results.dump(folder)"
-   ]
-  }
- ],
- "metadata": {
-  "kernelspec": {
-   "display_name": "venv",
-   "language": "python",
-   "name": "python3"
-  },
-  "language_info": {
-   "codemirror_mode": {
-    "name": "ipython",
-    "version": 3
-   },
-   "file_extension": ".py",
-   "mimetype": "text/x-python",
-   "name": "python",
-   "nbconvert_exporter": "python",
-   "pygments_lexer": "ipython3",
-<<<<<<< HEAD
-   "version": "3.11.7"
-=======
-   "version": "3.12.2"
->>>>>>> be9b9b86
-  }
- },
- "nbformat": 4,
- "nbformat_minor": 2
+    "nbformat": 4,
+    "nbformat_minor": 2
 }