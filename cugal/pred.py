--- conflicted
+++ resolved
@@ -149,13 +149,8 @@
 
 
 def hungarian(quasi_permutation: torch.Tensor, config: Config, profile: Profile) -> np.array:
-<<<<<<< HEAD
-    print(torch.count_nonzero(quasi_permutation).item(), torch.numel(quasi_permutation), torch.count_nonzero(quasi_permutation).item() / torch.numel(quasi_permutation))
-    profile.sparsity = torch.count_nonzero(quasi_permutation).item() / torch.numel(quasi_permutation)
-=======
     profile.sparsity = torch.sum(torch.le(quasi_permutation, torch.finfo(
         quasi_permutation.dtype).eps)).item() / quasi_permutation.numel()
->>>>>>> 6b5aa90d
     start_time = TimeStamp(config.device)
     match config.hungarian_method:
         case HungarianMethod.SCIPY:
