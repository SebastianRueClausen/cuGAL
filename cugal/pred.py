import networkx as nx
import numpy as np
import scipy
import scipy.optimize
import scipy.sparse
import scipy.sparse.csgraph
import torch
from tqdm.auto import tqdm
from functools import partial

from cugal.adjacency import Adjacency
from cugal import sinkhorn
from cugal.config import Config, HungarianMethod, SinkhornMethod
from cugal.profile import Profile, Phase, SinkhornProfile, TimeStamp
from cugal.feature_extraction import Features

from cugal.greedy_lap import greedy_lap
import cugal.util as util

try:
    import cuda_kernels
    has_cuda = True
except ImportError:
    has_cuda = False


def add_feature_distance(gradient: torch.Tensor, features: torch.Tensor | Features) -> torch.Tensor:
    if type(features) is Features:
        gradient = features.add_distance(gradient)
    else:
        gradient += features
    return gradient


def dense_gradient(
    A: torch.Tensor,
    B: torch.Tensor,
    P: torch.Tensor,
    features: torch.Tensor | Features,
    iteration: int,
) -> torch.Tensor:
    gradient = -A.T @ P @ B - A @ P @ B.T
    gradient = add_feature_distance(gradient, features) + iteration*(1 - 2*P)
    if has_cuda and 'cuda' in str(P.device):
        cuda_kernels.regularize(gradient, P, iteration)
    else:
        gradient += iteration - iteration * 2 * P
    return gradient


def sparse_gradient(
    A, B: Adjacency,
    A_transpose: Adjacency,
    B_transpose: Adjacency,
    P: torch.Tensor,
    features: torch.Tensor | Features,
    iteration: int,
) -> torch.Tensor:
    if A is A_transpose and B is B_transpose:
        A_mul_P = A.mul(P)
        gradient = B.mul(A_mul_P.T).T
        gradient *= -2
        del A_mul_P
    else:
        gradient = B_transpose.mul(A_transpose.mul(P, negate_lhs=True).T).T \
            - B.mul(A.mul(P).T).T
    # TODO: Combine regularize and add_feature_distance into single kernel.
    gradient = add_feature_distance(gradient, features)
    if has_cuda and 'cuda' in str(P.device):
        cuda_kernels.regularize(gradient, P, iteration)
    else:
        gradient += iteration - iteration * 2 * P
    return gradient


def update_quasi_permutation(
        P: torch.Tensor, K: torch.Tensor, u: torch.Tensor, v: torch.Tensor, alpha: float, sinkhorn_method: SinkhornMethod,
) -> torch.Tensor:
    scale = sinkhorn.scale_kernel_matrix_log if \
        sinkhorn_method == SinkhornMethod.LOG else sinkhorn.scale_kernel_matrix
    q = scale(K, u, v)
    q -= P
    q *= alpha
    P += q
    return q


def find_quasi_permutation_matrix(
    A, B: nx.Graph | Adjacency,
    features: torch.Tensor | Features,
    config: Config,
    profile: Profile,
) -> torch.Tensor:
    if config.use_sparse_adjacency:
        if not type(A) is Adjacency:
            assert not nx.is_directed(
                A), "graph must be undirected to use sparse adjacency (for now)"
            A = Adjacency.from_graph(A, config.device)
        if not type(B) is Adjacency:
            assert not nx.is_directed(
                B), "graph must be undirected to use sparse adjacency (for now)"
            B = Adjacency.from_graph(B, config.device)
    else:
        A = torch.tensor(nx.to_numpy_array(
            A, nodelist=sorted(A.nodes())), dtype=config.dtype, device=config.device)
        B = torch.tensor(nx.to_numpy_array(
            B, nodelist=sorted(B.nodes())), dtype=config.dtype, device=config.device)

    sinkhorn_cache = sinkhorn.init_from_cache_size(config.sinkhorn_cache_size)

    #print("A size", A.number_of_nodes())

    if type(A) is Adjacency:
        P = torch.full([A.number_of_nodes()] * 2, fill_value=1 /
                       A.number_of_nodes(), device=config.device, dtype=config.dtype)
    else:
        P = torch.full([A.shape[0]] * 2, fill_value=1 /
                       A.shape[0], device=config.device, dtype=config.dtype)

<<<<<<< HEAD
    #print("P size", P.size())

=======
    it = 2
    import math
>>>>>>> f440c079
    for λ in tqdm(range(config.iter_count), desc="λ"):
        it //= math.ceil(((λ + 1) / 2))
        for _ in tqdm(range(1, config.frank_wolfe_iter_count + 1), desc="frank-wolfe", leave=False):
            start_time = TimeStamp(config.device)
            gradient_function = partial(sparse_gradient, A, B, A, B) \
                if config.use_sparse_adjacency else partial(dense_gradient, A, B)
            gradient = gradient_function(P, features, λ)
            profile.log_time(start_time, Phase.GRADIENT)

            start_time = TimeStamp(config.device)
            sinkhorn_profile = SinkhornProfile()
            K, u, v = sinkhorn.sinkhorn(
                gradient, config, sinkhorn_profile, sinkhorn_cache)
            profile.sinkhorn_profiles.append(sinkhorn_profile)
            profile.log_time(start_time, Phase.SINKHORN)

            alpha = 2.0 / float(2.0 + it)
            if True and has_cuda and 'cuda' in config.device and config.dtype == torch.float32:
                is_log = config.sinkhorn_method == SinkhornMethod.LOG
                cuda_kernels.update_quasi_permutation(
                    P, K, u, v, alpha, is_log)
            else:
                diff = update_quasi_permutation(
                    P, K, u, v, alpha, config.sinkhorn_method)
                # scale = sinkhorn.scale_kernel_matrix_log if \
                #    config.sinkhorn_method == SinkhornMethod.LOG else sinkhorn.scale_kernel_matrix
                # q = scale(K, u, v)
                # difference = P - q
                # duality_gap = torch.trace(difference @ gradient.T)
                # print(duality_gap)
                # if duality_gap < config.frank_wolfe_threshold:
                #    print("break")
                #    break
                # q -= P
                # q *= alpha
                # P += q

            """
            if not config.frank_wolfe_threshold is None and 'diff' in locals():
                if diff.max() < config.frank_wolfe_threshold:
                    del diff
                    profile.frank_wolfe_iterations += it
                    break

            if 'diff' in locals():
                del diff
<<<<<<< HEAD
            
            del K, u, v
        profile.frank_wolfe_iterations += config.frank_wolfe_iter_count
=======

            it += 1
            """

>>>>>>> f440c079
    return P


def hungarian(quasi_permutation: torch.Tensor, config: Config, profile: Profile) -> np.array:
    start_time = TimeStamp(config.device)
    match config.hungarian_method:
        case HungarianMethod.SCIPY:
            _, column_indices = scipy.optimize.linear_sum_assignment(
                quasi_permutation.cpu(), maximize=True)
        case HungarianMethod.GREEDY | HungarianMethod.RAND | HungarianMethod.MORE_RAND | HungarianMethod.DOUBLE_GREEDY | HungarianMethod.PARALLEL_GREEDY:
            column_indices: list = greedy_lap(quasi_permutation, config)
        case HungarianMethod.DENSE:
            assert has_cuda, "doesn't have cuda"
            column_indices = torch.empty(quasi_permutation.size(
                0), device=config.device, dtype=torch.int32)
            cuda_kernels.dense_hungarian(
                1 - quasi_permutation, column_indices)
            column_indices = column_indices.cpu().numpy()
        case HungarianMethod.SPARSE:
            sparse = quasi_permutation.to_sparse_csr().cpu()
            sparse = scipy.sparse.csr_matrix((
                sparse.values().numpy(),
                sparse.col_indices().numpy(),
                sparse.crow_indices().numpy(),
            ))
            _, column_indices = scipy.sparse.csgraph.min_weight_full_bipartite_matching(
                sparse, maximize=True)
    profile.log_time(start_time, Phase.HUNGARIAN)
    return column_indices


def convert_to_permutation_matrix(
    quasi_permutation: torch.Tensor,
    config: Config,
    profile: Profile,
) -> tuple[np.array, list[tuple[int, int]]]:
    n = len(quasi_permutation)
    col_ind = hungarian(quasi_permutation, config, profile)
    permutation = np.zeros((n, n))
    mapping = []
    for i in range(n):
        permutation[i][col_ind[i]] = 1
        mapping.append((i, col_ind[i]))
    return quasi_permutation.cpu().numpy(), mapping


def cugal(
    source: nx.Graph,
    target: nx.Graph,
    config: Config,
    profile=Profile(),
) -> tuple[np.array, list[tuple[int, int]]]:
    """Run cuGAL algorithm.

    Returns permutation matrix and mapping from source to target.
    """

    before = TimeStamp('cpu')

    # Make sure both graphs are the same size.
    node_count = max(max(source.nodes()), max(target.nodes()))
    source.add_nodes_from(set(range(node_count)) - set(source.nodes()))
    target.add_nodes_from(set(range(node_count)) - set(target.nodes()))
    
    #print("source and target size: ",
        #source.size(), target.size())

    if config.use_sparse_adjacency and "cuda" in config.device:
        source, target = Adjacency.from_graph(
            source, config.device), Adjacency.from_graph(target, config.device)
        
    #print("Adjacency size:", source.number_of_nodes())

    # Feature extraction.
    start_time = TimeStamp(config.device)
    features = Features.create(source, target, config)

    # check source and target feature tensors have no NaN values.
    if config.safe_mode:
        assert features.source.isfinite().all(), "source feature tensor has NaN values"
        assert features.target.isfinite().all(), "target feature tensor has NaN values"

    if not config.recompute_distance:
        features = features.distance_matrix()

    profile.log_time(start_time, Phase.FEATURE_EXTRACTION)

<<<<<<< HEAD
    
    # Frank-Wolfe
=======
    # Frank-Wolfe.
>>>>>>> f440c079
    quasi_permutation = find_quasi_permutation_matrix(
        source, target, features, config, profile)
    if config.safe_mode:
        # check quasi_permutation tensor has no NaN values
        assert quasi_permutation.isfinite().all(), "quasi_permutation tensor has NaN values"

    # Round to permutation matrix.
    output = convert_to_permutation_matrix(quasi_permutation, config, profile)
    if config.safe_mode:
        # Check output permutation matrix has no NaN values.
        assert np.isfinite(output[0]).all(
        ), "output permutation matrix has NaN values"

    profile.time = TimeStamp('cpu').elapsed_seconds(before)

    if 'cuda' in config.device:
        profile.max_memory = torch.cuda.max_memory_allocated(config.device)
        torch.cuda.reset_peak_memory_stats(config.device)

    return output<|MERGE_RESOLUTION|>--- conflicted
+++ resolved
@@ -117,13 +117,8 @@
         P = torch.full([A.shape[0]] * 2, fill_value=1 /
                        A.shape[0], device=config.device, dtype=config.dtype)
 
-<<<<<<< HEAD
-    #print("P size", P.size())
-
-=======
     it = 2
     import math
->>>>>>> f440c079
     for λ in tqdm(range(config.iter_count), desc="λ"):
         it //= math.ceil(((λ + 1) / 2))
         for _ in tqdm(range(1, config.frank_wolfe_iter_count + 1), desc="frank-wolfe", leave=False):
@@ -170,16 +165,13 @@
 
             if 'diff' in locals():
                 del diff
-<<<<<<< HEAD
+
+            it += 1
+            """
+
             
             del K, u, v
         profile.frank_wolfe_iterations += config.frank_wolfe_iter_count
-=======
-
-            it += 1
-            """
-
->>>>>>> f440c079
     return P
 
 
@@ -267,12 +259,7 @@
 
     profile.log_time(start_time, Phase.FEATURE_EXTRACTION)
 
-<<<<<<< HEAD
-    
-    # Frank-Wolfe
-=======
     # Frank-Wolfe.
->>>>>>> f440c079
     quasi_permutation = find_quasi_permutation_matrix(
         source, target, features, config, profile)
     if config.safe_mode:
