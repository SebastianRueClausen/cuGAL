import networkx as nx
import numpy as np
import scipy
import torch
from tqdm.auto import tqdm
from functools import partial

from cugal.adjacency import Adjacency
from cugal import sinkhorn
from cugal.config import Config
from cugal.profile import Profile, Phase, SinkhornProfile, TimeStamp
from cugal.feature_extraction import Features


def add_feature_distance(gradient: torch.Tensor, features: torch.Tensor | Features) -> torch.Tensor:
    if type(features) is Features:
        gradient = features.add_distance(gradient)
    else:
        gradient += features
    return gradient


def dense_gradient(
    A: torch.Tensor,
    B: torch.Tensor,
    P: torch.Tensor,
    features: torch.Tensor | Features,
    iteration: int,
) -> torch.Tensor:
    gradient = -A.T @ P @ B - A @ P @ B.T
    return add_feature_distance(gradient, features) + iteration*(1 - 2*P)


def sparse_gradient(
    A, B: Adjacency,
    A_transpose: Adjacency,
    B_transpose: Adjacency,
    P: torch.Tensor,
    features: torch.Tensor | Features,
    iteration: int,
) -> torch.Tensor:
    if A is A_transpose and B is B_transpose:
        gradient = -2 * B.mul(A.mul(P).T).T
    else:
        gradient = B_transpose.mul(A_transpose.mul(P, negate_lhs=True).T).T \
            - B.mul(A.mul(P).T).T
    return add_feature_distance(gradient, features) + (iteration - iteration*2*P)


def find_quasi_permutation_matrix(
    A, B: nx.Graph | Adjacency,
    features: torch.Tensor | Features,
    config: Config,
    profile: Profile,
) -> torch.Tensor:
    if config.use_sparse_adjacency:
        if not type(A) is Adjacency:
            assert not nx.is_directed(
                A), "graph must be undirected to use sparse adjacency (for now)"
            A = Adjacency.from_graph(A, config.device)

        if not type(B) is Adjacency:
            assert not nx.is_directed(
                B), "graph must be undirected to use sparse adjacency (for now)"
            B = Adjacency.from_graph(B, config.device)
    else:
        A = torch.tensor(nx.to_numpy_array(
            A), dtype=config.dtype, device=config.device)
        B = torch.tensor(nx.to_numpy_array(
            B), dtype=config.dtype, device=config.device)

    sinkhorn_cache = sinkhorn.init_from_cache_size(config.sinkhorn_cache_size)

<<<<<<< HEAD
    P = torch.full((A.number_of_nodes(), A.number_of_nodes()), fill_value=1/A.number_of_nodes(), device=config.device, dtype=config.dtype)
=======
    P = torch.full([A.number_of_nodes()] * 2, fill_value=1 /
                   A.number_of_nodes(), device=config.device, dtype=config.dtype)
>>>>>>> 2850469c

    for λ in tqdm(range(config.iter_count), desc="λ"):
        for it in tqdm(range(1, config.frank_wolfe_iter_count + 1), desc="frank-wolfe", leave=False):
            start_time = TimeStamp(config.device)
            gradient_function = partial(sparse_gradient, A, B, A, B) \
                if config.use_sparse_adjacency else partial(dense_gradient, A, B)
            gradient = gradient_function(P, features, λ)
            profile.log_time(start_time, Phase.GRADIENT)

            start_time = TimeStamp(config.device)
            sinkhorn_profile = SinkhornProfile()

            q = sinkhorn.sinkhorn(
                gradient, config, sinkhorn_profile, sinkhorn_cache)

            profile.sinkhorn_profiles.append(sinkhorn_profile)
            profile.log_time(start_time, Phase.SINKHORN)

            alpha = 2.0 / float(2.0 + it)
            diff = alpha * (q - P)

            P += diff

            if not config.frank_wolfe_threshold is None:
                if diff.max() < config.frank_wolfe_threshold:
                    break

    return P.cpu()


def convert_to_permutation_matrix(
    quasi_permutation: torch.Tensor,
    config: Config,
    profile: Profile,
) -> tuple[np.ndarray, list[tuple[int, int]]]:
    """Convert quasi permutation matrix M into true permutation matrix.
    Also returns a mapping from source to target graph.
    """

    n = len(quasi_permutation)

    start_time = TimeStamp(config.device)
    row_ind, col_ind = scipy.optimize.linear_sum_assignment(
        quasi_permutation, maximize=True)
    profile.log_time(start_time, Phase.HUNGARIAN)

    permutation = np.zeros((n, n))
    mapping = []

    for i in range(n):
        permutation[row_ind[i]][col_ind[i]] = 1
        mapping.append((row_ind[i], col_ind[i]))

    return permutation, mapping


def max_node(graph: nx.Graph) -> int:
    return max(graph.nodes())


def cugal(
    source: nx.Graph,
    target: nx.Graph,
    config: Config,
    profile=Profile(),
) -> tuple[np.ndarray, list[tuple[int, int]]]:
    """Run cuGAL algorithm.

    Returns permutation matrix and mapping from source to target.
    """

    before = TimeStamp('cpu')

    node_count = max(max(source.nodes()), max(target.nodes()))

    # For float16 to be aligned properly in cuda, we add an extra dummy node
    # with no edges.
    if config.dtype == torch.float16 and node_count % 2 != 0:
        node_count += 1

    source.add_nodes_from(set(range(node_count)) - set(source.nodes()))
    target.add_nodes_from(set(range(node_count)) - set(target.nodes()))

    if config.use_sparse_adjacency and "cuda" in config.device:
        source, target = Adjacency.from_graph(
            source, config.device), Adjacency.from_graph(target, config.device)

    start_time = TimeStamp(config.device)
    features = Features.create(source, target, config)

    if not config.recompute_distance:
        features = features.distance_matrix()

    profile.log_time(start_time, Phase.FEATURE_EXTRACTION)

    quasi_permutation = find_quasi_permutation_matrix(
        source, target, features, config, profile)
    output = convert_to_permutation_matrix(quasi_permutation, config, profile)

    profile.time = TimeStamp('cpu').elapsed_seconds(before)

    return output<|MERGE_RESOLUTION|>--- conflicted
+++ resolved
@@ -71,12 +71,8 @@
 
     sinkhorn_cache = sinkhorn.init_from_cache_size(config.sinkhorn_cache_size)
 
-<<<<<<< HEAD
-    P = torch.full((A.number_of_nodes(), A.number_of_nodes()), fill_value=1/A.number_of_nodes(), device=config.device, dtype=config.dtype)
-=======
     P = torch.full([A.number_of_nodes()] * 2, fill_value=1 /
                    A.number_of_nodes(), device=config.device, dtype=config.dtype)
->>>>>>> 2850469c
 
     for λ in tqdm(range(config.iter_count), desc="λ"):
         for it in tqdm(range(1, config.frank_wolfe_iter_count + 1), desc="frank-wolfe", leave=False):
