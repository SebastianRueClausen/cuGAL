import networkx as nx
import numpy as np
import scipy
import scipy.optimize
import scipy.sparse
import scipy.sparse.csgraph
import torch
from tqdm.auto import tqdm
from functools import partial

from cugal.adjacency import Adjacency
from cugal import sinkhorn
from cugal.config import Config, HungarianMethod, SinkhornMethod
from cugal.profile import Profile, Phase, SinkhornProfile, TimeStamp
from cugal.feature_extraction import Features
from cugal.sinkhorn import SinkhornState

from cugal.greedy_lap import greedy_lap

try:
    import cuda_kernels
    has_cuda = True
except ImportError:
    has_cuda = False


def add_feature_distance(gradient: torch.Tensor, features: torch.Tensor | Features) -> torch.Tensor:
    if type(features) is Features:
        gradient = features.add_distance(gradient)
    else:
        gradient += features
    return gradient


def dense_gradient(
    A: torch.Tensor,
    B: torch.Tensor,
    P: torch.Tensor,
    features: torch.Tensor | Features,
    iteration: int,
) -> torch.Tensor:
    gradient = -A.T @ P @ B - A @ P @ B.T
    gradient = add_feature_distance(gradient, features) + iteration*(1 - 2*P)
    if has_cuda and 'cuda' in str(P.device):
        cuda_kernels.regularize(gradient, P, iteration)
    else:
        gradient += iteration - iteration * 2 * P
    return gradient


def sparse_gradient(
    A, B: Adjacency,
    A_transpose: Adjacency,
    B_transpose: Adjacency,
    P: torch.Tensor,
    features: torch.Tensor | Features,
    iteration: int,
) -> torch.Tensor:
    if A is A_transpose and B is B_transpose:
        gradient = B.mul(A.mul(P).T).T
        gradient *= -2
    else:
        gradient = B_transpose.mul(A_transpose.mul(P, negate_lhs=True).T).T \
            - B.mul(A.mul(P).T).T
    # TODO: Combine regularize and add_feature_distance into single kernel.
    gradient = add_feature_distance(gradient, features)
    if has_cuda and 'cuda' in str(P.device):
        cuda_kernels.regularize(gradient, P, iteration)
    else:
        gradient += iteration - iteration * 2 * P
    return gradient


def update_quasi_permutation(
        P: torch.Tensor, K: torch.Tensor, u: torch.Tensor, v: torch.Tensor, alpha: float, sinkhorn_method: SinkhornMethod,
) -> torch.Tensor:
    scale = sinkhorn.scale_kernel_matrix_log if \
        sinkhorn_method == SinkhornMethod.LOG else sinkhorn.scale_kernel_matrix
    q = scale(K, u, v)
    q -= P
    q *= alpha
    P += q
    return q


def find_quasi_permutation_matrix(
    A, B: nx.Graph | Adjacency,
    features: torch.Tensor | Features,
    config: Config,
    profile: Profile,
) -> torch.Tensor:
    sinkhorn_state = SinkhornState(A.number_of_nodes(), config)

    if config.use_sparse_adjacency:
        if not type(A) is Adjacency:
            assert not nx.is_directed(
                A), "graph must be undirected to use sparse adjacency (for now)"
            A = Adjacency.from_graph(A, config.device)
        if not type(B) is Adjacency:
            assert not nx.is_directed(
                B), "graph must be undirected to use sparse adjacency (for now)"
            B = Adjacency.from_graph(B, config.device)
    else:
        A = torch.tensor(nx.to_numpy_array(
            A, nodelist=sorted(A.nodes())), dtype=config.dtype, device=config.device)
        B = torch.tensor(nx.to_numpy_array(
            B, nodelist=sorted(B.nodes())), dtype=config.dtype, device=config.device)

    if type(A) is Adjacency:
        P = torch.full([A.number_of_nodes()] * 2, fill_value=1 /
                       A.number_of_nodes(), device=config.device, dtype=config.dtype)
    else:
        P = torch.full([A.shape[0]] * 2, fill_value=1 /
                       A.shape[0], device=config.device, dtype=config.dtype)

    for λ in tqdm(range(config.iter_count), desc="λ"):
        for it in tqdm(range(1, config.frank_wolfe_iter_count + 1), desc="frank-wolfe", leave=False):
            start_time = TimeStamp(config.device)
            gradient_function = partial(sparse_gradient, A, B, A, B) \
                if config.use_sparse_adjacency else partial(dense_gradient, A, B)
            gradient = gradient_function(P, features, λ)
            profile.log_time(start_time, Phase.GRADIENT)

            start_time = TimeStamp(config.device)
            sinkhorn_profile = SinkhornProfile()
            K, u, v = sinkhorn_state.solve(gradient, config, sinkhorn_profile)
            profile.sinkhorn_profiles.append(sinkhorn_profile)
            profile.log_time(start_time, Phase.SINKHORN)

            alpha = 2.0 / float(2.0 + it)
            if (not config.sinkhorn_torch) and has_cuda and 'cuda' in config.device and config.dtype == torch.float32 and config.sinkhorn_method == SinkhornMethod.LOG:
                duality_gap = cuda_kernels.update_quasi_permutation_log(
                    P, K, u, v, alpha, config.sinkhorn_regularization)
            else:
                diff = update_quasi_permutation(
                    P, K, u, v, alpha, config.sinkhorn_method)
<<<<<<< HEAD
                duality_gap = abs(
                    torch.sum(gradient * (diff / alpha)).cpu().item())

            profile.frank_wolfe_iterations += 1
            if not config.frank_wolfe_threshold is None and duality_gap < config.frank_wolfe_threshold:
                break
        
=======
>>>>>>> ac62fdbb

    return P


def hungarian(quasi_permutation: torch.Tensor, config: Config, profile: Profile) -> np.array:
    start_time = TimeStamp(config.device)
    match config.hungarian_method:
        case HungarianMethod.SCIPY:
            _, column_indices = scipy.optimize.linear_sum_assignment(
                quasi_permutation.cpu(), maximize=True)
        case HungarianMethod.GREEDY | HungarianMethod.RAND | HungarianMethod.MORE_RAND | HungarianMethod.DOUBLE_GREEDY | HungarianMethod.PARALLEL_GREEDY:
            column_indices: list = greedy_lap(quasi_permutation, config)
        case HungarianMethod.DENSE:
            assert has_cuda, "doesn't have cuda"
            column_indices = torch.empty(quasi_permutation.size(
                0), device=config.device, dtype=torch.int32)
            cuda_kernels.dense_hungarian(
                1 - quasi_permutation, column_indices)
            column_indices = column_indices.cpu().numpy()
        case HungarianMethod.SPARSE:
            sparse = quasi_permutation.to_sparse_csr().cpu()
            sparse = scipy.sparse.csr_matrix((
                sparse.values().numpy(),
                sparse.col_indices().numpy(),
                sparse.crow_indices().numpy(),
            ))
            _, column_indices = scipy.sparse.csgraph.min_weight_full_bipartite_matching(
                sparse, maximize=True)
    profile.log_time(start_time, Phase.HUNGARIAN)
    return column_indices


def convert_to_permutation_matrix(
    quasi_permutation: torch.Tensor,
    config: Config,
    profile: Profile,
) -> tuple[np.array, list[tuple[int, int]]]:
    n = len(quasi_permutation)
    col_ind = hungarian(quasi_permutation, config, profile)
    permutation = np.zeros((n, n))
    mapping = []
    for i in range(n):
        permutation[i][col_ind[i]] = 1
        mapping.append((i, col_ind[i]))
    return quasi_permutation.cpu().numpy(), mapping


def cugal(
    source: nx.Graph,
    target: nx.Graph,
    config: Config,
    profile=Profile(),
) -> tuple[np.array, list[tuple[int, int]]]:
    """Run cuGAL algorithm.

    Returns permutation matrix and mapping from source to target.
    """

    before = TimeStamp('cpu')

    # Make sure both graphs are the same size.
    node_count = max(max(source.nodes()), max(target.nodes()))
    source.add_nodes_from(set(range(node_count)) - set(source.nodes()))
    target.add_nodes_from(set(range(node_count)) - set(target.nodes()))

    if config.use_sparse_adjacency and "cuda" in config.device:
        source, target = Adjacency.from_graph(
            source, config.device), Adjacency.from_graph(target, config.device)

    # Feature extraction.
    start_time = TimeStamp(config.device)
    features = Features.create(source, target, config)

    if config.safe_mode:
        assert features.source.isfinite().all(), "source feature tensor has NaN values"
        assert features.target.isfinite().all(), "target feature tensor has NaN values"

    if not config.recompute_distance:
        features = features.distance_matrix()

    profile.log_time(start_time, Phase.FEATURE_EXTRACTION)

    # Frank-Wolfe.
    quasi_permutation = find_quasi_permutation_matrix(
        source, target, features, config, profile)
    if config.safe_mode:
        assert quasi_permutation.isfinite().all(), "quasi_permutation tensor has NaN values"

    # Round to permutation matrix.
    output = convert_to_permutation_matrix(quasi_permutation, config, profile)
    if config.safe_mode:
        assert np.isfinite(output[0]).all(
        ), "output permutation matrix has NaN values"

    profile.time = TimeStamp('cpu').elapsed_seconds(before)

    if 'cuda' in config.device:
        profile.max_memory = torch.cuda.max_memory_allocated(config.device)
        torch.cuda.reset_peak_memory_stats(config.device)

    return output<|MERGE_RESOLUTION|>--- conflicted
+++ resolved
@@ -14,6 +14,7 @@
 from cugal.profile import Profile, Phase, SinkhornProfile, TimeStamp
 from cugal.feature_extraction import Features
 from cugal.sinkhorn import SinkhornState
+from cugal.sinkhorn import SinkhornState
 
 from cugal.greedy_lap import greedy_lap
 
@@ -134,7 +135,6 @@
             else:
                 diff = update_quasi_permutation(
                     P, K, u, v, alpha, config.sinkhorn_method)
-<<<<<<< HEAD
                 duality_gap = abs(
                     torch.sum(gradient * (diff / alpha)).cpu().item())
 
@@ -142,8 +142,6 @@
             if not config.frank_wolfe_threshold is None and duality_gap < config.frank_wolfe_threshold:
                 break
         
-=======
->>>>>>> ac62fdbb
 
     return P
 
