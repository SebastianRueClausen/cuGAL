--- conflicted
+++ resolved
@@ -201,7 +201,6 @@
     start: SinkhornInit = FixedInit(),
 ) -> tuple[torch.Tensor, torch.Tensor, torch.Tensor]:
     start_time = TimeStamp(config.device)
-<<<<<<< HEAD
 
     if config.dynamic_sinkhorn_regularization:
         sinkhorn_reg = C.abs().max() / config.sinkhorn_scaling
@@ -209,9 +208,6 @@
     else:
         K = - C / config.sinkhorn_regularization
     #print(K.abs().max())
-=======
-    K = - C / config.sinkhorn_regularization
->>>>>>> 7d0a5cdd
 
     use_cuda = can_use_cuda(config)
     if use_cuda:
