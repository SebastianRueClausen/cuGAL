import torch
from cugal.config import Config, SinkhornMethod
from cugal.profile import SinkhornProfile, TimeStamp
from dataclasses import dataclass, field
from typing import TypeAlias

try:
    import cuda_kernels
    has_cuda = True
except ImportError:
    has_cuda = False

M_EPS = 1e-16


def initial_u(n: int, config: Config) -> torch.Tensor:
    match config.sinkhorn_method:
        case SinkhornMethod.LOG:
            return torch.zeros(n, device=config.device, dtype=config.dtype)
        case SinkhornMethod.MIX | SinkhornMethod.STANDARD:
            return torch.full(size=(n,), fill_value=1/n,
                              device=config.device, dtype=config.dtype)


@dataclass
class FixedInit:
    """Always init with same fixed u."""

    def get_u(self, K: torch.Tensor, config: Config) -> torch.Tensor:
        return initial_u(K.shape[0], config)

    def update(self, K: torch.Tensor, u: torch.Tensor):
        pass


@dataclass
class PrevInit:
    """Init with previous result."""

    previous: torch.Tensor | None = None

    def get_u(self, K: torch.Tensor, config: Config) -> torch.Tensor:
        return initial_u(K.shape[0], config) if self.previous is None else self.previous

    def update(self, K: torch.Tensor, u: torch.Tensor):
        self.previous = u


@dataclass
class CachedMatrix:
    row_sum: torch.Tensor
    col_sum: torch.Tensor

    u: torch.Tensor

    def simularity(self, row_sum: torch.Tensor, col_sum: torch.Tensor) -> torch.Tensor:
        return torch.mean((row_sum - self.row_sum)**2) + torch.mean(((col_sum - self.col_sum)**2))


@dataclass
class SelectiveInit:
    """Init by selecting among the previous n result."""

    cache_size: int = 5
    cached: list[CachedMatrix] = field(default_factory=list)

    def get_u(self, K: torch.Tensor, config: Config) -> torch.Tensor:
        if len(self.cached) == 0:
            return initial_u(K.shape[0], config)

        row_sum, col_sum = K.mean(1), K.mean(0)

        # TODO: Make sure this happens in parallel.
        simularities = [cached.simularity(
            row_sum, col_sum) for cached in self.cached]

        best_index = min(range(len(simularities)),
                         key=simularities.__getitem__)
        return self.cached[best_index].u

    def update(self, K: torch.Tensor, u: torch.Tensor):
        if len(self.cached) >= self.cache_size:
            self.cached.pop(0)

        self.cached.append(CachedMatrix(K.mean(1), K.mean(0), u))
        self.previous = u


SinkhornInit: TypeAlias = FixedInit | PrevInit | SelectiveInit


def init_from_cache_size(cache_size: int) -> SinkhornInit:
    match cache_size:
        case 0: return FixedInit()
        case 1: return PrevInit()
        case _: return SelectiveInit(cache_size=cache_size)


def can_use_cuda(config: Config) -> bool:
    return has_cuda and "cuda" in config.device and config.dtype == torch.float32


def relative_difference(a: torch.Tensor, b: torch.Tensor) -> float:
    return (abs(a - b).max() / max(abs(a).max(), abs(b).max(), 1)).item()


def relative_difference_log(a: torch.Tensor, b: torch.Tensor) -> float:
    return relative_difference(a.to(dtype=torch.float64).exp(), b.to(dtype=torch.float64).exp())


def sinkhorn(
    C: torch.Tensor,
    config: Config,
    profile=SinkhornProfile(),
    start: SinkhornInit = FixedInit(),
) -> tuple[torch.Tensor, torch.Tensor, torch.Tensor]:
    match config.sinkhorn_method:
        case SinkhornMethod.STANDARD:
            return sinkhorn_knopp(C, config, profile, start)
        case SinkhornMethod.LOG:
            return loghorn(C, config, profile, start)
        case SinkhornMethod.MIX:
            return mixhorn(C, config, profile, start)


def scale_kernel_matrix(K: torch.Tensor, u: torch.Tensor, v: torch.Tensor) -> torch.Tensor:
    K *= v.reshape(1, -1)
    K *= u.reshape(-1, 1)
    return K


def scale_kernel_matrix_log(K: torch.Tensor, log_u: torch.Tensor, log_v: torch.Tensor) -> torch.Tensor:
    K += log_u[:, None]
    K += log_v[None, :]
    torch.exp(K, out=K)
    return K


def sinkhorn_knopp(
    C: torch.Tensor,
    config: Config,
    profile=SinkhornProfile(),
    start: SinkhornInit = FixedInit(),
) -> tuple[torch.Tensor, torch.Tensor, torch.Tensor]:
    start_time = TimeStamp(config.device)

    K = torch.exp(C / -config.sinkhorn_regularization)
    u = start.get_u(K, config)

    for iteration in range(config.sinkhorn_iterations):
        prev_v = v if iteration != 0 else u
        prev_u = u

        v = 1 / (u @ K + M_EPS)
        u = 1 / (K @ v + M_EPS)

        if iteration % config.sinkhorn_eval_freq == 0:
            if relative_difference(u, prev_u) + relative_difference(v, prev_v) < config.sinkhorn_threshold * 2:
                break

    start.update(K, u)

    profile.iteration_count = iteration + 1
    profile.time = TimeStamp(config.device).elapsed_seconds(start_time)

    return K * config.sinkhorn_regularization, u, v


def loghorn(
    C: torch.Tensor,
    config: Config,
    profile=SinkhornProfile(),
    start: SinkhornInit = FixedInit(),
) -> tuple[torch.Tensor, torch.Tensor, torch.Tensor]:
    start_time = TimeStamp(config.device)

<<<<<<< HEAD
    #test_sinkhorn_reg = C.abs().max() / config.sinkhorn_regularization
    #K = - C / test_sinkhorn_reg
    K = - C / config.sinkhorn_regularization
=======
    if config.dynamic_sinkhorn_regularization:
        sinkhorn_reg = C.abs().max() / config.sinkhorn_scaling
        K = - C / sinkhorn_reg
    else:
        K = - C / config.sinkhorn_regularization
>>>>>>> 083c9a77
    #print(K.abs().max())

    use_cuda = can_use_cuda(config)
    if use_cuda:
        K_transpose = K.t().contiguous()

    u = start.get_u(K, config)
    v = torch.zeros(K.shape[1], device=config.device, dtype=config.dtype)

    for iteration in range(config.sinkhorn_iterations):
        prev_v = torch.clone(v)
        prev_u = torch.clone(u)

        if use_cuda:
            cuda_kernels.sinkhorn_log_step(K_transpose, u, v)
            cuda_kernels.sinkhorn_log_step(K, v, u)
        else:
            v = -torch.logsumexp(K + u[:, None], 0)
            u = -torch.logsumexp(K + v[None, :], 1)

        if iteration % config.sinkhorn_eval_freq == 0 and iteration != 0:
            if relative_difference_log(u, prev_u) + relative_difference_log(v, prev_v) < config.sinkhorn_threshold * 2:
                break

    start.update(K, u)

    profile.iteration_count = iteration + 1
    profile.time = TimeStamp(config.device).elapsed_seconds(start_time)

    return K, u, v


def mixhorn(
    C: torch.Tensor,
    config: Config,
    profile=SinkhornProfile(),
    start: SinkhornInit = FixedInit(),
) -> tuple[torch.Tensor, torch.Tensor, torch.Tensor]:
    start_time = TimeStamp(config.device)

    C /= -config.sinkhorn_regularization
    K = C

    v = torch.logsumexp(K, 0)
    K = torch.exp(K - v[None, :])

    u = start.get_u(K, config)

    for iteration in range(config.sinkhorn_iterations):
        prev_v = v if iteration != 0 else u
        prev_u = u

        v = 1 / (u @ K + M_EPS)
        u = 1 / (K @ v + M_EPS)

        if relative_difference(u, prev_u) + relative_difference(v, prev_v) < config.sinkhorn_threshold * 2:
            break

    start.update(K, u)

    profile.iteration_count = iteration + 1
    profile.time = TimeStamp(config.device).elapsed_seconds(start_time)

    return K, u, v<|MERGE_RESOLUTION|>--- conflicted
+++ resolved
@@ -174,17 +174,11 @@
 ) -> tuple[torch.Tensor, torch.Tensor, torch.Tensor]:
     start_time = TimeStamp(config.device)
 
-<<<<<<< HEAD
-    #test_sinkhorn_reg = C.abs().max() / config.sinkhorn_regularization
-    #K = - C / test_sinkhorn_reg
-    K = - C / config.sinkhorn_regularization
-=======
     if config.dynamic_sinkhorn_regularization:
         sinkhorn_reg = C.abs().max() / config.sinkhorn_scaling
         K = - C / sinkhorn_reg
     else:
         K = - C / config.sinkhorn_regularization
->>>>>>> 083c9a77
     #print(K.abs().max())
 
     use_cuda = can_use_cuda(config)
